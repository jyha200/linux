--- conflicted
+++ resolved
@@ -362,24 +362,8 @@
  */
 void ima_update_policy(void)
 {
-<<<<<<< HEAD
-	static const char op[] = "policy_update";
-	const char *cause = "already-exists";
-	int result = 1;
-	int audit_info = 0;
-
-	if (ima_rules == &ima_default_rules) {
-		ima_rules = &ima_policy_rules;
-		ima_update_policy_flag();
-		cause = "complete";
-		result = 0;
-	}
-	integrity_audit_msg(AUDIT_INTEGRITY_STATUS, NULL,
-			    NULL, op, cause, result, audit_info);
-=======
 	ima_rules = &ima_policy_rules;
 	ima_update_policy_flag();
->>>>>>> b2d1965d
 }
 
 enum {
@@ -697,22 +681,12 @@
 	ssize_t result, len;
 	int audit_info = 0;
 
-<<<<<<< HEAD
-	/* Prevent installed policy from changing */
-	if (ima_rules != &ima_default_rules) {
-		integrity_audit_msg(AUDIT_INTEGRITY_STATUS, NULL,
-				    NULL, op, "already-exists",
-				    -EACCES, audit_info);
-		return -EACCES;
-	}
-=======
 	p = strsep(&rule, "\n");
 	len = strlen(p) + 1;
 	p += strspn(p, " \t");
 
 	if (*p == '#' || *p == '\0')
 		return len;
->>>>>>> b2d1965d
 
 	entry = kzalloc(sizeof(*entry), GFP_KERNEL);
 	if (!entry) {
