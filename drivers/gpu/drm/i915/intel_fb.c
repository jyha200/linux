--- conflicted
+++ resolved
@@ -110,10 +110,7 @@
 static int intelfb_create(struct drm_device *dev, uint32_t fb_width,
 			  uint32_t fb_height, uint32_t surface_width,
 			  uint32_t surface_height,
-<<<<<<< HEAD
-=======
 			  uint32_t surface_depth, uint32_t surface_bpp,
->>>>>>> ad1cd745
 			  struct drm_framebuffer **fb_p)
 {
 	struct fb_info *info;
