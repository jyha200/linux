--- conflicted
+++ resolved
@@ -379,13 +379,8 @@
 
 static void mt_get_feature(struct hid_device *hdev, struct hid_report *report)
 {
-<<<<<<< HEAD
-	struct mt_device *td = hid_get_drvdata(hdev);
 	int ret;
 	u32 size = hid_report_len(report);
-=======
-	int ret, size = hid_report_len(report);
->>>>>>> 2904e68f
 	u8 *buf;
 
 	/*
