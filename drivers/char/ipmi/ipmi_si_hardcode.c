--- conflicted
+++ resolved
@@ -83,10 +83,7 @@
 
 	memset(&p, 0, sizeof(p));
 
-<<<<<<< HEAD
-=======
 	p.iftype = IPMI_PLAT_IF_SI;
->>>>>>> 0ecfebd2
 	if (!si_type_str || !*si_type_str || strcmp(si_type_str, "kcs") == 0) {
 		p.type = SI_KCS;
 	} else if (strcmp(si_type_str, "smic") == 0) {
