--- conflicted
+++ resolved
@@ -34,15 +34,8 @@
 static int bond_option_arp_ip_target_rem(struct bonding *bond, __be32 target);
 static int bond_option_arp_ip_targets_set(struct bonding *bond,
 					  const struct bond_opt_value *newval);
-<<<<<<< HEAD
-#if IS_ENABLED(CONFIG_IPV6)
 static int bond_option_ns_ip6_targets_set(struct bonding *bond,
 					  const struct bond_opt_value *newval);
-#endif
-=======
-static int bond_option_ns_ip6_targets_set(struct bonding *bond,
-					  const struct bond_opt_value *newval);
->>>>>>> 88084a3d
 static int bond_option_arp_validate_set(struct bonding *bond,
 					const struct bond_opt_value *newval);
 static int bond_option_arp_all_targets_set(struct bonding *bond,
@@ -304,10 +297,6 @@
 		.flags = BOND_OPTFLAG_RAWVAL,
 		.set = bond_option_arp_ip_targets_set
 	},
-<<<<<<< HEAD
-#if IS_ENABLED(CONFIG_IPV6)
-=======
->>>>>>> 88084a3d
 	[BOND_OPT_NS_TARGETS] = {
 		.id = BOND_OPT_NS_TARGETS,
 		.name = "ns_ip6_target",
@@ -315,10 +304,6 @@
 		.flags = BOND_OPTFLAG_RAWVAL,
 		.set = bond_option_ns_ip6_targets_set
 	},
-<<<<<<< HEAD
-#endif
-=======
->>>>>>> 88084a3d
 	[BOND_OPT_DOWNDELAY] = {
 		.id = BOND_OPT_DOWNDELAY,
 		.name = "downdelay",
@@ -1265,15 +1250,12 @@
 
 	return 0;
 }
-<<<<<<< HEAD
-=======
 #else
 static int bond_option_ns_ip6_targets_set(struct bonding *bond,
 					  const struct bond_opt_value *newval)
 {
 	return -EPERM;
 }
->>>>>>> 88084a3d
 #endif
 
 static int bond_option_arp_validate_set(struct bonding *bond,
