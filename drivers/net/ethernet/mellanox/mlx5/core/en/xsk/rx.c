--- conflicted
+++ resolved
@@ -98,14 +98,6 @@
 	xsk_buff_dma_sync_for_cpu(xdp, rq->xsk_pool);
 	net_prefetch(xdp->data);
 
-<<<<<<< HEAD
-	if (unlikely(get_cqe_opcode(cqe) != MLX5_CQE_RESP_SEND)) {
-		rq->stats->wqe_err++;
-		return NULL;
-	}
-
-=======
->>>>>>> 88084a3d
 	prog = rcu_dereference(rq->xdp_prog);
 	if (likely(prog && mlx5e_xdp_handle(rq, NULL, prog, xdp)))
 		return NULL; /* page/packet was consumed by XDP */
