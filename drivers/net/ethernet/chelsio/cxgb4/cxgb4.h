--- conflicted
+++ resolved
@@ -1752,7 +1752,6 @@
 void free_tx_desc(struct adapter *adap, struct sge_txq *q,
 		  unsigned int n, bool unmap);
 void free_txq(struct adapter *adap, struct sge_txq *q);
-<<<<<<< HEAD
 void cxgb4_reclaim_completed_tx(struct adapter *adap,
 				struct sge_txq *q, bool unmap);
 int cxgb4_map_skb(struct device *dev, const struct sk_buff *skb,
@@ -1763,8 +1762,6 @@
 		     struct ulptx_sgl *sgl, u64 *end, unsigned int start,
 		     const dma_addr_t *addr);
 void cxgb4_ring_tx_db(struct adapter *adap, struct sge_txq *q, int n);
-=======
 int t4_set_vlan_acl(struct adapter *adap, unsigned int mbox, unsigned int vf,
 		    u16 vlan);
->>>>>>> a54667f6
 #endif /* __CXGB4_H__ */