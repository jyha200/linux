# SPDX-License-Identifier: GPL-2.0 OR BSD-3-Clause

obj-$(CONFIG_RTW89_CORE) += rtw89_core.o
rtw89_core-y += core.o \
		mac80211.o \
		mac.o \
		phy.o \
		fw.o \
		cam.o \
		efuse.o \
		regd.o \
		sar.o \
		coex.o \
		ps.o \
		ser.o

obj-$(CONFIG_RTW89_8852A) += rtw89_8852a.o
rtw89_8852a-objs := rtw8852a.o \
		    rtw8852a_table.o \
		    rtw8852a_rfk.o \
		    rtw8852a_rfk_table.o

obj-$(CONFIG_RTW89_8852AE) += rtw89_8852ae.o
rtw89_8852ae-objs := rtw8852ae.o

<<<<<<< HEAD
=======
obj-$(CONFIG_RTW89_8852C) += rtw89_8852c.o
rtw89_8852c-objs := rtw8852c.o \
		    rtw8852c_table.o \
		    rtw8852c_rfk.o \
		    rtw8852c_rfk_table.o

obj-$(CONFIG_RTW89_8852CE) += rtw89_8852ce.o
rtw89_8852ce-objs := rtw8852ce.o

>>>>>>> 88084a3d
rtw89_core-$(CONFIG_RTW89_DEBUG) += debug.o

obj-$(CONFIG_RTW89_PCI) += rtw89_pci.o
rtw89_pci-y := pci.o
<|MERGE_RESOLUTION|>--- conflicted
+++ resolved
@@ -23,8 +23,6 @@
 obj-$(CONFIG_RTW89_8852AE) += rtw89_8852ae.o
 rtw89_8852ae-objs := rtw8852ae.o
 
-<<<<<<< HEAD
-=======
 obj-$(CONFIG_RTW89_8852C) += rtw89_8852c.o
 rtw89_8852c-objs := rtw8852c.o \
 		    rtw8852c_table.o \
@@ -34,7 +32,6 @@
 obj-$(CONFIG_RTW89_8852CE) += rtw89_8852ce.o
 rtw89_8852ce-objs := rtw8852ce.o
 
->>>>>>> 88084a3d
 rtw89_core-$(CONFIG_RTW89_DEBUG) += debug.o
 
 obj-$(CONFIG_RTW89_PCI) += rtw89_pci.o
