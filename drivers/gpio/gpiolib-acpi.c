--- conflicted
+++ resolved
@@ -361,22 +361,9 @@
 			if (event->irq_is_wake)
 				disable_irq_wake(event->irq);
 
-<<<<<<< HEAD
-		if (event->irq_requested) {
-			if (event->irq_is_wake)
-				disable_irq_wake(event->irq);
-
 			free_irq(event->irq, event);
 		}
 
-		desc = event->desc;
-		if (WARN_ON(IS_ERR(desc)))
-			continue;
-=======
-			free_irq(event->irq, event);
-		}
-
->>>>>>> f17b5f06
 		gpiochip_unlock_as_irq(chip, event->pin);
 		gpiochip_free_own_desc(event->desc);
 		list_del(&event->node);
