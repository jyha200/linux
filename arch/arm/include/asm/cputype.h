#ifndef __ASM_ARM_CPUTYPE_H
#define __ASM_ARM_CPUTYPE_H

#include <linux/stringify.h>
#include <linux/kernel.h>

#define CPUID_ID	0
#define CPUID_CACHETYPE	1
#define CPUID_TCM	2
#define CPUID_TLBTYPE	3
#define CPUID_MPUIR	4
#define CPUID_MPIDR	5
#define CPUID_REVIDR	6

#ifdef CONFIG_CPU_V7M
#define CPUID_EXT_PFR0	0x40
#define CPUID_EXT_PFR1	0x44
#define CPUID_EXT_DFR0	0x48
#define CPUID_EXT_AFR0	0x4c
#define CPUID_EXT_MMFR0	0x50
#define CPUID_EXT_MMFR1	0x54
#define CPUID_EXT_MMFR2	0x58
#define CPUID_EXT_MMFR3	0x5c
#define CPUID_EXT_ISAR0	0x60
#define CPUID_EXT_ISAR1	0x64
#define CPUID_EXT_ISAR2	0x68
#define CPUID_EXT_ISAR3	0x6c
#define CPUID_EXT_ISAR4	0x70
#define CPUID_EXT_ISAR5	0x74
#else
#define CPUID_EXT_PFR0	"c1, 0"
#define CPUID_EXT_PFR1	"c1, 1"
#define CPUID_EXT_DFR0	"c1, 2"
#define CPUID_EXT_AFR0	"c1, 3"
#define CPUID_EXT_MMFR0	"c1, 4"
#define CPUID_EXT_MMFR1	"c1, 5"
#define CPUID_EXT_MMFR2	"c1, 6"
#define CPUID_EXT_MMFR3	"c1, 7"
#define CPUID_EXT_ISAR0	"c2, 0"
#define CPUID_EXT_ISAR1	"c2, 1"
#define CPUID_EXT_ISAR2	"c2, 2"
#define CPUID_EXT_ISAR3	"c2, 3"
#define CPUID_EXT_ISAR4	"c2, 4"
#define CPUID_EXT_ISAR5	"c2, 5"
#endif

#define MPIDR_SMP_BITMASK (0x3 << 30)
#define MPIDR_SMP_VALUE (0x2 << 30)

#define MPIDR_MT_BITMASK (0x1 << 24)

#define MPIDR_HWID_BITMASK 0xFFFFFF

#define MPIDR_INVALID (~MPIDR_HWID_BITMASK)

#define MPIDR_LEVEL_BITS 8
#define MPIDR_LEVEL_MASK ((1 << MPIDR_LEVEL_BITS) - 1)

#define MPIDR_AFFINITY_LEVEL(mpidr, level) \
	((mpidr >> (MPIDR_LEVEL_BITS * level)) & MPIDR_LEVEL_MASK)

#define ARM_CPU_IMP_ARM			0x41
#define ARM_CPU_IMP_INTEL		0x69

#define ARM_CPU_PART_ARM1136		0xB360
#define ARM_CPU_PART_ARM1156		0xB560
#define ARM_CPU_PART_ARM1176		0xB760
#define ARM_CPU_PART_ARM11MPCORE	0xB020
#define ARM_CPU_PART_CORTEX_A8		0xC080
#define ARM_CPU_PART_CORTEX_A9		0xC090
#define ARM_CPU_PART_CORTEX_A5		0xC050
#define ARM_CPU_PART_CORTEX_A15		0xC0F0
#define ARM_CPU_PART_CORTEX_A7		0xC070
#define ARM_CPU_PART_CORTEX_A12		0xC0D0

#define ARM_CPU_XSCALE_ARCH_MASK	0xe000
#define ARM_CPU_XSCALE_ARCH_V1		0x2000
#define ARM_CPU_XSCALE_ARCH_V2		0x4000
#define ARM_CPU_XSCALE_ARCH_V3		0x6000

extern unsigned int processor_id;

#ifdef CONFIG_CPU_CP15
#define read_cpuid(reg)							\
	({								\
		unsigned int __val;					\
		asm("mrc	p15, 0, %0, c0, c0, " __stringify(reg)	\
		    : "=r" (__val)					\
		    :							\
		    : "cc");						\
		__val;							\
	})

/*
 * The memory clobber prevents gcc 4.5 from reordering the mrc before
 * any is_smp() tests, which can cause undefined instruction aborts on
 * ARM1136 r0 due to the missing extended CP15 registers.
 */
#define read_cpuid_ext(ext_reg)						\
	({								\
		unsigned int __val;					\
		asm("mrc	p15, 0, %0, c0, " ext_reg		\
		    : "=r" (__val)					\
		    :							\
		    : "memory");					\
		__val;							\
	})

#elif defined(CONFIG_CPU_V7M)

#include <asm/io.h>
#include <asm/v7m.h>

#define read_cpuid(reg)							\
	({								\
		WARN_ON_ONCE(1);					\
		0;							\
	})

static inline unsigned int __attribute_const__ read_cpuid_ext(unsigned offset)
{
	return readl(BASEADDR_V7M_SCB + offset);
}

#else /* ifdef CONFIG_CPU_CP15 / elif defined (CONFIG_CPU_V7M) */

/*
 * read_cpuid and read_cpuid_ext should only ever be called on machines that
 * have cp15 so warn on other usages.
 */
#define read_cpuid(reg)							\
	({								\
		WARN_ON_ONCE(1);					\
		0;							\
	})

#define read_cpuid_ext(reg) read_cpuid(reg)

#endif /* ifdef CONFIG_CPU_CP15 / else */

#ifdef CONFIG_CPU_CP15
/*
 * The CPU ID never changes at run time, so we might as well tell the
 * compiler that it's constant.  Use this function to read the CPU ID
 * rather than directly reading processor_id or read_cpuid() directly.
 */
static inline unsigned int __attribute_const__ read_cpuid_id(void)
{
	return read_cpuid(CPUID_ID);
}

#elif defined(CONFIG_CPU_V7M)

static inline unsigned int __attribute_const__ read_cpuid_id(void)
{
	return readl(BASEADDR_V7M_SCB + V7M_SCB_CPUID);
}

#else /* ifdef CONFIG_CPU_CP15 / elif defined(CONFIG_CPU_V7M) */

static inline unsigned int __attribute_const__ read_cpuid_id(void)
{
	return processor_id;
}

#endif /* ifdef CONFIG_CPU_CP15 / else */

static inline unsigned int __attribute_const__ read_cpuid_implementor(void)
{
	return (read_cpuid_id() & 0xFF000000) >> 24;
}

static inline unsigned int __attribute_const__ read_cpuid_part_number(void)
{
	return read_cpuid_id() & 0xFFF0;
}

static inline unsigned int __attribute_const__ xscale_cpu_arch_version(void)
{
	return read_cpuid_part_number() & ARM_CPU_XSCALE_ARCH_MASK;
}

static inline unsigned int __attribute_const__ read_cpuid_cachetype(void)
{
	return read_cpuid(CPUID_CACHETYPE);
}

static inline unsigned int __attribute_const__ read_cpuid_tcmstatus(void)
{
	return read_cpuid(CPUID_TCM);
}

static inline unsigned int __attribute_const__ read_cpuid_mpidr(void)
{
	return read_cpuid(CPUID_MPIDR);
}

/*
 * Intel's XScale3 core supports some v6 features (supersections, L2)
 * but advertises itself as v5 as it does not support the v6 ISA.  For
 * this reason, we need a way to explicitly test for this type of CPU.
 */
#ifndef CONFIG_CPU_XSC3
#define cpu_is_xsc3()	0
#else
static inline int cpu_is_xsc3(void)
{
	unsigned int id;
	id = read_cpuid_id() & 0xffffe000;
	/* It covers both Intel ID and Marvell ID */
	if ((id == 0x69056000) || (id == 0x56056000))
		return 1;

	return 0;
}
#endif

#if !defined(CONFIG_CPU_XSCALE) && !defined(CONFIG_CPU_XSC3)
#define	cpu_is_xscale()	0
#else
#define	cpu_is_xscale()	1
#endif

/*
<<<<<<< HEAD
 * Marvell's PJ4 core is based on V7 version. It has some modification
 * for coprocessor setting. For this reason, we need a way to distinguish
 * it.
 */
#ifndef CONFIG_CPU_PJ4
#define cpu_is_pj4()	0
#else
=======
 * Marvell's PJ4 and PJ4B cores are based on V7 version,
 * but require a specical sequence for enabling coprocessors.
 * For this reason, we need a way to distinguish them.
 */
#if defined(CONFIG_CPU_PJ4) || defined(CONFIG_CPU_PJ4B)
>>>>>>> f58b8487
static inline int cpu_is_pj4(void)
{
	unsigned int id;

	id = read_cpuid_id();
<<<<<<< HEAD
	if ((id & 0xfffffff0) == 0x562f5840)
=======
	if ((id & 0xff0fff00) == 0x560f5800)
>>>>>>> f58b8487
		return 1;

	return 0;
}
<<<<<<< HEAD
=======
#else
#define cpu_is_pj4()	0
>>>>>>> f58b8487
#endif
#endif<|MERGE_RESOLUTION|>--- conflicted
+++ resolved
@@ -222,39 +222,22 @@
 #endif
 
 /*
-<<<<<<< HEAD
- * Marvell's PJ4 core is based on V7 version. It has some modification
- * for coprocessor setting. For this reason, we need a way to distinguish
- * it.
- */
-#ifndef CONFIG_CPU_PJ4
-#define cpu_is_pj4()	0
-#else
-=======
  * Marvell's PJ4 and PJ4B cores are based on V7 version,
  * but require a specical sequence for enabling coprocessors.
  * For this reason, we need a way to distinguish them.
  */
 #if defined(CONFIG_CPU_PJ4) || defined(CONFIG_CPU_PJ4B)
->>>>>>> f58b8487
 static inline int cpu_is_pj4(void)
 {
 	unsigned int id;
 
 	id = read_cpuid_id();
-<<<<<<< HEAD
-	if ((id & 0xfffffff0) == 0x562f5840)
-=======
 	if ((id & 0xff0fff00) == 0x560f5800)
->>>>>>> f58b8487
 		return 1;
 
 	return 0;
 }
-<<<<<<< HEAD
-=======
 #else
 #define cpu_is_pj4()	0
->>>>>>> f58b8487
 #endif
 #endif