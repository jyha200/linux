// SPDX-License-Identifier: GPL-2.0

#define pr_fmt(fmt)	"papr-scm: " fmt

#include <linux/of.h>
#include <linux/kernel.h>
#include <linux/module.h>
#include <linux/ioport.h>
#include <linux/slab.h>
#include <linux/ndctl.h>
#include <linux/sched.h>
#include <linux/libnvdimm.h>
#include <linux/platform_device.h>
#include <linux/delay.h>
#include <linux/seq_buf.h>
#include <linux/nd.h>

#include <asm/plpar_wrappers.h>
#include <asm/papr_pdsm.h>
#include <asm/mce.h>
#include <asm/unaligned.h>
#include <linux/perf_event.h>

#define BIND_ANY_ADDR (~0ul)

#define PAPR_SCM_DIMM_CMD_MASK \
	((1ul << ND_CMD_GET_CONFIG_SIZE) | \
	 (1ul << ND_CMD_GET_CONFIG_DATA) | \
	 (1ul << ND_CMD_SET_CONFIG_DATA) | \
	 (1ul << ND_CMD_CALL))

/* DIMM health bitmap bitmap indicators */
/* SCM device is unable to persist memory contents */
#define PAPR_PMEM_UNARMED                   (1ULL << (63 - 0))
/* SCM device failed to persist memory contents */
#define PAPR_PMEM_SHUTDOWN_DIRTY            (1ULL << (63 - 1))
/* SCM device contents are persisted from previous IPL */
#define PAPR_PMEM_SHUTDOWN_CLEAN            (1ULL << (63 - 2))
/* SCM device contents are not persisted from previous IPL */
#define PAPR_PMEM_EMPTY                     (1ULL << (63 - 3))
/* SCM device memory life remaining is critically low */
#define PAPR_PMEM_HEALTH_CRITICAL           (1ULL << (63 - 4))
/* SCM device will be garded off next IPL due to failure */
#define PAPR_PMEM_HEALTH_FATAL              (1ULL << (63 - 5))
/* SCM contents cannot persist due to current platform health status */
#define PAPR_PMEM_HEALTH_UNHEALTHY          (1ULL << (63 - 6))
/* SCM device is unable to persist memory contents in certain conditions */
#define PAPR_PMEM_HEALTH_NON_CRITICAL       (1ULL << (63 - 7))
/* SCM device is encrypted */
#define PAPR_PMEM_ENCRYPTED                 (1ULL << (63 - 8))
/* SCM device has been scrubbed and locked */
#define PAPR_PMEM_SCRUBBED_AND_LOCKED       (1ULL << (63 - 9))

/* Bits status indicators for health bitmap indicating unarmed dimm */
#define PAPR_PMEM_UNARMED_MASK (PAPR_PMEM_UNARMED |		\
				PAPR_PMEM_HEALTH_UNHEALTHY)

/* Bits status indicators for health bitmap indicating unflushed dimm */
#define PAPR_PMEM_BAD_SHUTDOWN_MASK (PAPR_PMEM_SHUTDOWN_DIRTY)

/* Bits status indicators for health bitmap indicating unrestored dimm */
#define PAPR_PMEM_BAD_RESTORE_MASK  (PAPR_PMEM_EMPTY)

/* Bit status indicators for smart event notification */
#define PAPR_PMEM_SMART_EVENT_MASK (PAPR_PMEM_HEALTH_CRITICAL | \
				    PAPR_PMEM_HEALTH_FATAL |	\
				    PAPR_PMEM_HEALTH_UNHEALTHY)

#define PAPR_SCM_PERF_STATS_EYECATCHER __stringify(SCMSTATS)
#define PAPR_SCM_PERF_STATS_VERSION 0x1

/* Struct holding a single performance metric */
struct papr_scm_perf_stat {
	u8 stat_id[8];
	__be64 stat_val;
} __packed;

/* Struct exchanged between kernel and PHYP for fetching drc perf stats */
struct papr_scm_perf_stats {
	u8 eye_catcher[8];
	/* Should be PAPR_SCM_PERF_STATS_VERSION */
	__be32 stats_version;
	/* Number of stats following */
	__be32 num_statistics;
	/* zero or more performance matrics */
	struct papr_scm_perf_stat scm_statistic[];
} __packed;

/* private struct associated with each region */
struct papr_scm_priv {
	struct platform_device *pdev;
	struct device_node *dn;
	uint32_t drc_index;
	uint64_t blocks;
	uint64_t block_size;
	int metadata_size;
	bool is_volatile;
	bool hcall_flush_required;

	uint64_t bound_addr;

	struct nvdimm_bus_descriptor bus_desc;
	struct nvdimm_bus *bus;
	struct nvdimm *nvdimm;
	struct resource res;
	struct nd_region *region;
	struct nd_interleave_set nd_set;
	struct list_head region_list;

	/* Protect dimm health data from concurrent read/writes */
	struct mutex health_mutex;

	/* Last time the health information of the dimm was updated */
	unsigned long lasthealth_jiffies;

	/* Health information for the dimm */
	u64 health_bitmap;

	/* Holds the last known dirty shutdown counter value */
	u64 dirty_shutdown_counter;

	/* length of the stat buffer as expected by phyp */
	size_t stat_buffer_len;

	/* The bits which needs to be overridden */
	u64 health_bitmap_inject_mask;

<<<<<<< HEAD
	 /* array to have event_code and stat_id mappings */
	char **nvdimm_events_map;
=======
	/* array to have event_code and stat_id mappings */
	u8 *nvdimm_events_map;
>>>>>>> 88084a3d
};

static int papr_scm_pmem_flush(struct nd_region *nd_region,
			       struct bio *bio __maybe_unused)
{
	struct papr_scm_priv *p = nd_region_provider_data(nd_region);
	unsigned long ret_buf[PLPAR_HCALL_BUFSIZE], token = 0;
	long rc;

	dev_dbg(&p->pdev->dev, "flush drc 0x%x", p->drc_index);

	do {
		rc = plpar_hcall(H_SCM_FLUSH, ret_buf, p->drc_index, token);
		token = ret_buf[0];

		/* Check if we are stalled for some time */
		if (H_IS_LONG_BUSY(rc)) {
			msleep(get_longbusy_msecs(rc));
			rc = H_BUSY;
		} else if (rc == H_BUSY) {
			cond_resched();
		}
	} while (rc == H_BUSY);

	if (rc) {
		dev_err(&p->pdev->dev, "flush error: %ld", rc);
		rc = -EIO;
	} else {
		dev_dbg(&p->pdev->dev, "flush drc 0x%x complete", p->drc_index);
	}

	return rc;
}

static LIST_HEAD(papr_nd_regions);
static DEFINE_MUTEX(papr_ndr_lock);

static int drc_pmem_bind(struct papr_scm_priv *p)
{
	unsigned long ret[PLPAR_HCALL_BUFSIZE];
	uint64_t saved = 0;
	uint64_t token;
	int64_t rc;

	/*
	 * When the hypervisor cannot map all the requested memory in a single
	 * hcall it returns H_BUSY and we call again with the token until
	 * we get H_SUCCESS. Aborting the retry loop before getting H_SUCCESS
	 * leave the system in an undefined state, so we wait.
	 */
	token = 0;

	do {
		rc = plpar_hcall(H_SCM_BIND_MEM, ret, p->drc_index, 0,
				p->blocks, BIND_ANY_ADDR, token);
		token = ret[0];
		if (!saved)
			saved = ret[1];
		cond_resched();
	} while (rc == H_BUSY);

	if (rc)
		return rc;

	p->bound_addr = saved;
	dev_dbg(&p->pdev->dev, "bound drc 0x%x to 0x%lx\n",
		p->drc_index, (unsigned long)saved);
	return rc;
}

static void drc_pmem_unbind(struct papr_scm_priv *p)
{
	unsigned long ret[PLPAR_HCALL_BUFSIZE];
	uint64_t token = 0;
	int64_t rc;

	dev_dbg(&p->pdev->dev, "unbind drc 0x%x\n", p->drc_index);

	/* NB: unbind has the same retry requirements as drc_pmem_bind() */
	do {

		/* Unbind of all SCM resources associated with drcIndex */
		rc = plpar_hcall(H_SCM_UNBIND_ALL, ret, H_UNBIND_SCOPE_DRC,
				 p->drc_index, token);
		token = ret[0];

		/* Check if we are stalled for some time */
		if (H_IS_LONG_BUSY(rc)) {
			msleep(get_longbusy_msecs(rc));
			rc = H_BUSY;
		} else if (rc == H_BUSY) {
			cond_resched();
		}

	} while (rc == H_BUSY);

	if (rc)
		dev_err(&p->pdev->dev, "unbind error: %lld\n", rc);
	else
		dev_dbg(&p->pdev->dev, "unbind drc 0x%x complete\n",
			p->drc_index);

	return;
}

static int drc_pmem_query_n_bind(struct papr_scm_priv *p)
{
	unsigned long start_addr;
	unsigned long end_addr;
	unsigned long ret[PLPAR_HCALL_BUFSIZE];
	int64_t rc;


	rc = plpar_hcall(H_SCM_QUERY_BLOCK_MEM_BINDING, ret,
			 p->drc_index, 0);
	if (rc)
		goto err_out;
	start_addr = ret[0];

	/* Make sure the full region is bound. */
	rc = plpar_hcall(H_SCM_QUERY_BLOCK_MEM_BINDING, ret,
			 p->drc_index, p->blocks - 1);
	if (rc)
		goto err_out;
	end_addr = ret[0];

	if ((end_addr - start_addr) != ((p->blocks - 1) * p->block_size))
		goto err_out;

	p->bound_addr = start_addr;
	dev_dbg(&p->pdev->dev, "bound drc 0x%x to 0x%lx\n", p->drc_index, start_addr);
	return rc;

err_out:
	dev_info(&p->pdev->dev,
		 "Failed to query, trying an unbind followed by bind");
	drc_pmem_unbind(p);
	return drc_pmem_bind(p);
}

/*
 * Query the Dimm performance stats from PHYP and copy them (if returned) to
 * provided struct papr_scm_perf_stats instance 'stats' that can hold atleast
 * (num_stats + header) bytes.
 * - If buff_stats == NULL the return value is the size in bytes of the buffer
 * needed to hold all supported performance-statistics.
 * - If buff_stats != NULL and num_stats == 0 then we copy all known
 * performance-statistics to 'buff_stat' and expect to be large enough to
 * hold them.
 * - if buff_stats != NULL and num_stats > 0 then copy the requested
 * performance-statistics to buff_stats.
 */
static ssize_t drc_pmem_query_stats(struct papr_scm_priv *p,
				    struct papr_scm_perf_stats *buff_stats,
				    unsigned int num_stats)
{
	unsigned long ret[PLPAR_HCALL_BUFSIZE];
	size_t size;
	s64 rc;

	/* Setup the out buffer */
	if (buff_stats) {
		memcpy(buff_stats->eye_catcher,
		       PAPR_SCM_PERF_STATS_EYECATCHER, 8);
		buff_stats->stats_version =
			cpu_to_be32(PAPR_SCM_PERF_STATS_VERSION);
		buff_stats->num_statistics =
			cpu_to_be32(num_stats);

		/*
		 * Calculate the buffer size based on num-stats provided
		 * or use the prefetched max buffer length
		 */
		if (num_stats)
			/* Calculate size from the num_stats */
			size = sizeof(struct papr_scm_perf_stats) +
				num_stats * sizeof(struct papr_scm_perf_stat);
		else
			size = p->stat_buffer_len;
	} else {
		/* In case of no out buffer ignore the size */
		size = 0;
	}

	/* Do the HCALL asking PHYP for info */
	rc = plpar_hcall(H_SCM_PERFORMANCE_STATS, ret, p->drc_index,
			 buff_stats ? virt_to_phys(buff_stats) : 0,
			 size);

	/* Check if the error was due to an unknown stat-id */
	if (rc == H_PARTIAL) {
		dev_err(&p->pdev->dev,
			"Unknown performance stats, Err:0x%016lX\n", ret[0]);
		return -ENOENT;
	} else if (rc == H_AUTHORITY) {
		dev_info(&p->pdev->dev,
			 "Permission denied while accessing performance stats");
		return -EPERM;
	} else if (rc == H_UNSUPPORTED) {
		dev_dbg(&p->pdev->dev, "Performance stats unsupported\n");
		return -EOPNOTSUPP;
	} else if (rc != H_SUCCESS) {
		dev_err(&p->pdev->dev,
			"Failed to query performance stats, Err:%lld\n", rc);
		return -EIO;

	} else if (!size) {
		/* Handle case where stat buffer size was requested */
		dev_dbg(&p->pdev->dev,
			"Performance stats size %ld\n", ret[0]);
		return ret[0];
	}

	/* Successfully fetched the requested stats from phyp */
	dev_dbg(&p->pdev->dev,
		"Performance stats returned %d stats\n",
		be32_to_cpu(buff_stats->num_statistics));
	return 0;
}

#ifdef CONFIG_PERF_EVENTS
#define to_nvdimm_pmu(_pmu)	container_of(_pmu, struct nvdimm_pmu, pmu)

static int papr_scm_pmu_get_value(struct perf_event *event, struct device *dev, u64 *count)
{
	struct papr_scm_perf_stat *stat;
	struct papr_scm_perf_stats *stats;
	struct papr_scm_priv *p = (struct papr_scm_priv *)dev->driver_data;
	int rc, size;

	/* Allocate request buffer enough to hold single performance stat */
	size = sizeof(struct papr_scm_perf_stats) +
		sizeof(struct papr_scm_perf_stat);

	if (!p || !p->nvdimm_events_map)
		return -EINVAL;

	stats = kzalloc(size, GFP_KERNEL);
	if (!stats)
		return -ENOMEM;

	stat = &stats->scm_statistic[0];
	memcpy(&stat->stat_id,
<<<<<<< HEAD
	       p->nvdimm_events_map[event->attr.config],
=======
	       &p->nvdimm_events_map[event->attr.config * sizeof(stat->stat_id)],
>>>>>>> 88084a3d
		sizeof(stat->stat_id));
	stat->stat_val = 0;

	rc = drc_pmem_query_stats(p, stats, 1);
	if (rc < 0) {
		kfree(stats);
		return rc;
	}

	*count = be64_to_cpu(stat->stat_val);
	kfree(stats);
	return 0;
}

static int papr_scm_pmu_event_init(struct perf_event *event)
{
	struct nvdimm_pmu *nd_pmu = to_nvdimm_pmu(event->pmu);
	struct papr_scm_priv *p;

	if (!nd_pmu)
		return -EINVAL;

	/* test the event attr type for PMU enumeration */
	if (event->attr.type != event->pmu->type)
		return -ENOENT;

	/* it does not support event sampling mode */
	if (is_sampling_event(event))
		return -EOPNOTSUPP;

	/* no branch sampling */
	if (has_branch_stack(event))
		return -EOPNOTSUPP;

	p = (struct papr_scm_priv *)nd_pmu->dev->driver_data;
	if (!p)
		return -EINVAL;

	/* Invalid eventcode */
	if (event->attr.config == 0 || event->attr.config > 16)
		return -EINVAL;

	return 0;
}

static int papr_scm_pmu_add(struct perf_event *event, int flags)
{
	u64 count;
	int rc;
	struct nvdimm_pmu *nd_pmu = to_nvdimm_pmu(event->pmu);

	if (!nd_pmu)
		return -EINVAL;

	if (flags & PERF_EF_START) {
		rc = papr_scm_pmu_get_value(event, nd_pmu->dev, &count);
		if (rc)
			return rc;

		local64_set(&event->hw.prev_count, count);
	}

	return 0;
}

static void papr_scm_pmu_read(struct perf_event *event)
{
	u64 prev, now;
	int rc;
	struct nvdimm_pmu *nd_pmu = to_nvdimm_pmu(event->pmu);

	if (!nd_pmu)
		return;

	rc = papr_scm_pmu_get_value(event, nd_pmu->dev, &now);
	if (rc)
		return;

	prev = local64_xchg(&event->hw.prev_count, now);
	local64_add(now - prev, &event->count);
}

static void papr_scm_pmu_del(struct perf_event *event, int flags)
{
	papr_scm_pmu_read(event);
}

static int papr_scm_pmu_check_events(struct papr_scm_priv *p, struct nvdimm_pmu *nd_pmu)
{
	struct papr_scm_perf_stat *stat;
	struct papr_scm_perf_stats *stats;
<<<<<<< HEAD
	int index, rc, count;
	u32 available_events;
=======
	u32 available_events;
	int index, rc = 0;
>>>>>>> 88084a3d

	if (!p->stat_buffer_len)
		return -ENOENT;

	available_events = (p->stat_buffer_len  - sizeof(struct papr_scm_perf_stats))
			/ sizeof(struct papr_scm_perf_stat);
<<<<<<< HEAD
=======
	if (available_events == 0)
		return -EOPNOTSUPP;
>>>>>>> 88084a3d

	/* Allocate the buffer for phyp where stats are written */
	stats = kzalloc(p->stat_buffer_len, GFP_KERNEL);
	if (!stats) {
		rc = -ENOMEM;
		return rc;
	}

<<<<<<< HEAD
	/* Allocate memory to nvdimm_event_map */
	p->nvdimm_events_map = kcalloc(available_events, sizeof(char *), GFP_KERNEL);
	if (!p->nvdimm_events_map) {
		rc = -ENOMEM;
		goto out_stats;
	}

	/* Called to get list of events supported */
	rc = drc_pmem_query_stats(p, stats, 0);
	if (rc)
		goto out_nvdimm_events_map;

	for (index = 0, stat = stats->scm_statistic, count = 0;
		     index < available_events; index++, ++stat) {
		p->nvdimm_events_map[count] = kmemdup_nul(stat->stat_id, 8, GFP_KERNEL);
		if (!p->nvdimm_events_map[count]) {
			rc = -ENOMEM;
			goto out_nvdimm_events_map;
		}

		count++;
	}
	p->nvdimm_events_map[count] = NULL;
	kfree(stats);
	return 0;

out_nvdimm_events_map:
	kfree(p->nvdimm_events_map);
out_stats:
=======
	/* Called to get list of events supported */
	rc = drc_pmem_query_stats(p, stats, 0);
	if (rc)
		goto out;

	/*
	 * Allocate memory and populate nvdimm_event_map.
	 * Allocate an extra element for NULL entry
	 */
	p->nvdimm_events_map = kcalloc(available_events + 1,
				       sizeof(stat->stat_id),
				       GFP_KERNEL);
	if (!p->nvdimm_events_map) {
		rc = -ENOMEM;
		goto out;
	}

	/* Copy all stat_ids to event map */
	for (index = 0, stat = stats->scm_statistic;
	     index < available_events; index++, ++stat) {
		memcpy(&p->nvdimm_events_map[index * sizeof(stat->stat_id)],
		       &stat->stat_id, sizeof(stat->stat_id));
	}
out:
>>>>>>> 88084a3d
	kfree(stats);
	return rc;
}

static void papr_scm_pmu_register(struct papr_scm_priv *p)
{
	struct nvdimm_pmu *nd_pmu;
	int rc, nodeid;

	nd_pmu = kzalloc(sizeof(*nd_pmu), GFP_KERNEL);
	if (!nd_pmu) {
		rc = -ENOMEM;
		goto pmu_err_print;
	}

	rc = papr_scm_pmu_check_events(p, nd_pmu);
	if (rc)
		goto pmu_check_events_err;

	nd_pmu->pmu.task_ctx_nr = perf_invalid_context;
	nd_pmu->pmu.name = nvdimm_name(p->nvdimm);
	nd_pmu->pmu.event_init = papr_scm_pmu_event_init;
	nd_pmu->pmu.read = papr_scm_pmu_read;
	nd_pmu->pmu.add = papr_scm_pmu_add;
	nd_pmu->pmu.del = papr_scm_pmu_del;

	nd_pmu->pmu.capabilities = PERF_PMU_CAP_NO_INTERRUPT |
				PERF_PMU_CAP_NO_EXCLUDE;

	/*updating the cpumask variable */
	nodeid = numa_map_to_online_node(dev_to_node(&p->pdev->dev));
	nd_pmu->arch_cpumask = *cpumask_of_node(nodeid);

	rc = register_nvdimm_pmu(nd_pmu, p->pdev);
	if (rc)
		goto pmu_register_err;

	/*
	 * Set archdata.priv value to nvdimm_pmu structure, to handle the
	 * unregistering of pmu device.
	 */
	p->pdev->archdata.priv = nd_pmu;
	return;

pmu_register_err:
	kfree(p->nvdimm_events_map);
pmu_check_events_err:
	kfree(nd_pmu);
pmu_err_print:
	dev_info(&p->pdev->dev, "nvdimm pmu didn't register rc=%d\n", rc);
}

#else
static void papr_scm_pmu_register(struct papr_scm_priv *p) { }
#endif

/*
 * Issue hcall to retrieve dimm health info and populate papr_scm_priv with the
 * health information.
 */
static int __drc_pmem_query_health(struct papr_scm_priv *p)
{
	unsigned long ret[PLPAR_HCALL_BUFSIZE];
	u64 bitmap = 0;
	long rc;

	/* issue the hcall */
	rc = plpar_hcall(H_SCM_HEALTH, ret, p->drc_index);
	if (rc == H_SUCCESS)
		bitmap = ret[0] & ret[1];
	else if (rc == H_FUNCTION)
		dev_info_once(&p->pdev->dev,
			      "Hcall H_SCM_HEALTH not implemented, assuming empty health bitmap");
	else {

		dev_err(&p->pdev->dev,
			"Failed to query health information, Err:%ld\n", rc);
		return -ENXIO;
	}

	p->lasthealth_jiffies = jiffies;
	/* Allow injecting specific health bits via inject mask. */
	if (p->health_bitmap_inject_mask)
		bitmap = (bitmap & ~p->health_bitmap_inject_mask) |
			p->health_bitmap_inject_mask;
	WRITE_ONCE(p->health_bitmap, bitmap);
	dev_dbg(&p->pdev->dev,
		"Queried dimm health info. Bitmap:0x%016lx Mask:0x%016lx\n",
		ret[0], ret[1]);

	return 0;
}

/* Min interval in seconds for assuming stable dimm health */
#define MIN_HEALTH_QUERY_INTERVAL 60

/* Query cached health info and if needed call drc_pmem_query_health */
static int drc_pmem_query_health(struct papr_scm_priv *p)
{
	unsigned long cache_timeout;
	int rc;

	/* Protect concurrent modifications to papr_scm_priv */
	rc = mutex_lock_interruptible(&p->health_mutex);
	if (rc)
		return rc;

	/* Jiffies offset for which the health data is assumed to be same */
	cache_timeout = p->lasthealth_jiffies +
		msecs_to_jiffies(MIN_HEALTH_QUERY_INTERVAL * 1000);

	/* Fetch new health info is its older than MIN_HEALTH_QUERY_INTERVAL */
	if (time_after(jiffies, cache_timeout))
		rc = __drc_pmem_query_health(p);
	else
		/* Assume cached health data is valid */
		rc = 0;

	mutex_unlock(&p->health_mutex);
	return rc;
}

static int papr_scm_meta_get(struct papr_scm_priv *p,
			     struct nd_cmd_get_config_data_hdr *hdr)
{
	unsigned long data[PLPAR_HCALL_BUFSIZE];
	unsigned long offset, data_offset;
	int len, read;
	int64_t ret;

	if ((hdr->in_offset + hdr->in_length) > p->metadata_size)
		return -EINVAL;

	for (len = hdr->in_length; len; len -= read) {

		data_offset = hdr->in_length - len;
		offset = hdr->in_offset + data_offset;

		if (len >= 8)
			read = 8;
		else if (len >= 4)
			read = 4;
		else if (len >= 2)
			read = 2;
		else
			read = 1;

		ret = plpar_hcall(H_SCM_READ_METADATA, data, p->drc_index,
				  offset, read);

		if (ret == H_PARAMETER) /* bad DRC index */
			return -ENODEV;
		if (ret)
			return -EINVAL; /* other invalid parameter */

		switch (read) {
		case 8:
			*(uint64_t *)(hdr->out_buf + data_offset) = be64_to_cpu(data[0]);
			break;
		case 4:
			*(uint32_t *)(hdr->out_buf + data_offset) = be32_to_cpu(data[0] & 0xffffffff);
			break;

		case 2:
			*(uint16_t *)(hdr->out_buf + data_offset) = be16_to_cpu(data[0] & 0xffff);
			break;

		case 1:
			*(uint8_t *)(hdr->out_buf + data_offset) = (data[0] & 0xff);
			break;
		}
	}
	return 0;
}

static int papr_scm_meta_set(struct papr_scm_priv *p,
			     struct nd_cmd_set_config_hdr *hdr)
{
	unsigned long offset, data_offset;
	int len, wrote;
	unsigned long data;
	__be64 data_be;
	int64_t ret;

	if ((hdr->in_offset + hdr->in_length) > p->metadata_size)
		return -EINVAL;

	for (len = hdr->in_length; len; len -= wrote) {

		data_offset = hdr->in_length - len;
		offset = hdr->in_offset + data_offset;

		if (len >= 8) {
			data = *(uint64_t *)(hdr->in_buf + data_offset);
			data_be = cpu_to_be64(data);
			wrote = 8;
		} else if (len >= 4) {
			data = *(uint32_t *)(hdr->in_buf + data_offset);
			data &= 0xffffffff;
			data_be = cpu_to_be32(data);
			wrote = 4;
		} else if (len >= 2) {
			data = *(uint16_t *)(hdr->in_buf + data_offset);
			data &= 0xffff;
			data_be = cpu_to_be16(data);
			wrote = 2;
		} else {
			data_be = *(uint8_t *)(hdr->in_buf + data_offset);
			data_be &= 0xff;
			wrote = 1;
		}

		ret = plpar_hcall_norets(H_SCM_WRITE_METADATA, p->drc_index,
					 offset, data_be, wrote);
		if (ret == H_PARAMETER) /* bad DRC index */
			return -ENODEV;
		if (ret)
			return -EINVAL; /* other invalid parameter */
	}

	return 0;
}

/*
 * Do a sanity checks on the inputs args to dimm-control function and return
 * '0' if valid. Validation of PDSM payloads happens later in
 * papr_scm_service_pdsm.
 */
static int is_cmd_valid(struct nvdimm *nvdimm, unsigned int cmd, void *buf,
			unsigned int buf_len)
{
	unsigned long cmd_mask = PAPR_SCM_DIMM_CMD_MASK;
	struct nd_cmd_pkg *nd_cmd;
	struct papr_scm_priv *p;
	enum papr_pdsm pdsm;

	/* Only dimm-specific calls are supported atm */
	if (!nvdimm)
		return -EINVAL;

	/* get the provider data from struct nvdimm */
	p = nvdimm_provider_data(nvdimm);

	if (!test_bit(cmd, &cmd_mask)) {
		dev_dbg(&p->pdev->dev, "Unsupported cmd=%u\n", cmd);
		return -EINVAL;
	}

	/* For CMD_CALL verify pdsm request */
	if (cmd == ND_CMD_CALL) {
		/* Verify the envelope and envelop size */
		if (!buf ||
		    buf_len < (sizeof(struct nd_cmd_pkg) + ND_PDSM_HDR_SIZE)) {
			dev_dbg(&p->pdev->dev, "Invalid pkg size=%u\n",
				buf_len);
			return -EINVAL;
		}

		/* Verify that the nd_cmd_pkg.nd_family is correct */
		nd_cmd = (struct nd_cmd_pkg *)buf;

		if (nd_cmd->nd_family != NVDIMM_FAMILY_PAPR) {
			dev_dbg(&p->pdev->dev, "Invalid pkg family=0x%llx\n",
				nd_cmd->nd_family);
			return -EINVAL;
		}

		pdsm = (enum papr_pdsm)nd_cmd->nd_command;

		/* Verify if the pdsm command is valid */
		if (pdsm <= PAPR_PDSM_MIN || pdsm >= PAPR_PDSM_MAX) {
			dev_dbg(&p->pdev->dev, "PDSM[0x%x]: Invalid PDSM\n",
				pdsm);
			return -EINVAL;
		}

		/* Have enough space to hold returned 'nd_pkg_pdsm' header */
		if (nd_cmd->nd_size_out < ND_PDSM_HDR_SIZE) {
			dev_dbg(&p->pdev->dev, "PDSM[0x%x]: Invalid payload\n",
				pdsm);
			return -EINVAL;
		}
	}

	/* Let the command be further processed */
	return 0;
}

static int papr_pdsm_fuel_gauge(struct papr_scm_priv *p,
				union nd_pdsm_payload *payload)
{
	int rc, size;
	u64 statval;
	struct papr_scm_perf_stat *stat;
	struct papr_scm_perf_stats *stats;

	/* Silently fail if fetching performance metrics isn't  supported */
	if (!p->stat_buffer_len)
		return 0;

	/* Allocate request buffer enough to hold single performance stat */
	size = sizeof(struct papr_scm_perf_stats) +
		sizeof(struct papr_scm_perf_stat);

	stats = kzalloc(size, GFP_KERNEL);
	if (!stats)
		return -ENOMEM;

	stat = &stats->scm_statistic[0];
	memcpy(&stat->stat_id, "MemLife ", sizeof(stat->stat_id));
	stat->stat_val = 0;

	/* Fetch the fuel gauge and populate it in payload */
	rc = drc_pmem_query_stats(p, stats, 1);
	if (rc < 0) {
		dev_dbg(&p->pdev->dev, "Err(%d) fetching fuel gauge\n", rc);
		goto free_stats;
	}

	statval = be64_to_cpu(stat->stat_val);
	dev_dbg(&p->pdev->dev,
		"Fetched fuel-gauge %llu", statval);
	payload->health.extension_flags |=
		PDSM_DIMM_HEALTH_RUN_GAUGE_VALID;
	payload->health.dimm_fuel_gauge = statval;

	rc = sizeof(struct nd_papr_pdsm_health);

free_stats:
	kfree(stats);
	return rc;
}

/* Add the dirty-shutdown-counter value to the pdsm */
static int papr_pdsm_dsc(struct papr_scm_priv *p,
			 union nd_pdsm_payload *payload)
{
	payload->health.extension_flags |= PDSM_DIMM_DSC_VALID;
	payload->health.dimm_dsc = p->dirty_shutdown_counter;

	return sizeof(struct nd_papr_pdsm_health);
}

/* Fetch the DIMM health info and populate it in provided package. */
static int papr_pdsm_health(struct papr_scm_priv *p,
			    union nd_pdsm_payload *payload)
{
	int rc;

	/* Ensure dimm health mutex is taken preventing concurrent access */
	rc = mutex_lock_interruptible(&p->health_mutex);
	if (rc)
		goto out;

	/* Always fetch upto date dimm health data ignoring cached values */
	rc = __drc_pmem_query_health(p);
	if (rc) {
		mutex_unlock(&p->health_mutex);
		goto out;
	}

	/* update health struct with various flags derived from health bitmap */
	payload->health = (struct nd_papr_pdsm_health) {
		.extension_flags = 0,
		.dimm_unarmed = !!(p->health_bitmap & PAPR_PMEM_UNARMED_MASK),
		.dimm_bad_shutdown = !!(p->health_bitmap & PAPR_PMEM_BAD_SHUTDOWN_MASK),
		.dimm_bad_restore = !!(p->health_bitmap & PAPR_PMEM_BAD_RESTORE_MASK),
		.dimm_scrubbed = !!(p->health_bitmap & PAPR_PMEM_SCRUBBED_AND_LOCKED),
		.dimm_locked = !!(p->health_bitmap & PAPR_PMEM_SCRUBBED_AND_LOCKED),
		.dimm_encrypted = !!(p->health_bitmap & PAPR_PMEM_ENCRYPTED),
		.dimm_health = PAPR_PDSM_DIMM_HEALTHY,
	};

	/* Update field dimm_health based on health_bitmap flags */
	if (p->health_bitmap & PAPR_PMEM_HEALTH_FATAL)
		payload->health.dimm_health = PAPR_PDSM_DIMM_FATAL;
	else if (p->health_bitmap & PAPR_PMEM_HEALTH_CRITICAL)
		payload->health.dimm_health = PAPR_PDSM_DIMM_CRITICAL;
	else if (p->health_bitmap & PAPR_PMEM_HEALTH_UNHEALTHY)
		payload->health.dimm_health = PAPR_PDSM_DIMM_UNHEALTHY;

	/* struct populated hence can release the mutex now */
	mutex_unlock(&p->health_mutex);

	/* Populate the fuel gauge meter in the payload */
	papr_pdsm_fuel_gauge(p, payload);
	/* Populate the dirty-shutdown-counter field */
	papr_pdsm_dsc(p, payload);

	rc = sizeof(struct nd_papr_pdsm_health);

out:
	return rc;
}

/* Inject a smart error Add the dirty-shutdown-counter value to the pdsm */
static int papr_pdsm_smart_inject(struct papr_scm_priv *p,
				  union nd_pdsm_payload *payload)
{
	int rc;
	u32 supported_flags = 0;
	u64 inject_mask = 0, clear_mask = 0;
	u64 mask;

	/* Check for individual smart error flags and update inject/clear masks */
	if (payload->smart_inject.flags & PDSM_SMART_INJECT_HEALTH_FATAL) {
		supported_flags |= PDSM_SMART_INJECT_HEALTH_FATAL;
		if (payload->smart_inject.fatal_enable)
			inject_mask |= PAPR_PMEM_HEALTH_FATAL;
		else
			clear_mask |= PAPR_PMEM_HEALTH_FATAL;
	}

	if (payload->smart_inject.flags & PDSM_SMART_INJECT_BAD_SHUTDOWN) {
		supported_flags |= PDSM_SMART_INJECT_BAD_SHUTDOWN;
		if (payload->smart_inject.unsafe_shutdown_enable)
			inject_mask |= PAPR_PMEM_SHUTDOWN_DIRTY;
		else
			clear_mask |= PAPR_PMEM_SHUTDOWN_DIRTY;
	}

	dev_dbg(&p->pdev->dev, "[Smart-inject] inject_mask=%#llx clear_mask=%#llx\n",
		inject_mask, clear_mask);

	/* Prevent concurrent access to dimm health bitmap related members */
	rc = mutex_lock_interruptible(&p->health_mutex);
	if (rc)
		return rc;

	/* Use inject/clear masks to set health_bitmap_inject_mask */
	mask = READ_ONCE(p->health_bitmap_inject_mask);
	mask = (mask & ~clear_mask) | inject_mask;
	WRITE_ONCE(p->health_bitmap_inject_mask, mask);

	/* Invalidate cached health bitmap */
	p->lasthealth_jiffies = 0;

	mutex_unlock(&p->health_mutex);

	/* Return the supported flags back to userspace */
	payload->smart_inject.flags = supported_flags;

	return sizeof(struct nd_papr_pdsm_health);
}

/*
 * 'struct pdsm_cmd_desc'
 * Identifies supported PDSMs' expected length of in/out payloads
 * and pdsm service function.
 *
 * size_in	: Size of input payload if any in the PDSM request.
 * size_out	: Size of output payload if any in the PDSM request.
 * service	: Service function for the PDSM request. Return semantics:
 *		  rc < 0 : Error servicing PDSM and rc indicates the error.
 *		  rc >=0 : Serviced successfully and 'rc' indicate number of
 *			bytes written to payload.
 */
struct pdsm_cmd_desc {
	u32 size_in;
	u32 size_out;
	int (*service)(struct papr_scm_priv *dimm,
		       union nd_pdsm_payload *payload);
};

/* Holds all supported PDSMs' command descriptors */
static const struct pdsm_cmd_desc __pdsm_cmd_descriptors[] = {
	[PAPR_PDSM_MIN] = {
		.size_in = 0,
		.size_out = 0,
		.service = NULL,
	},
	/* New PDSM command descriptors to be added below */

	[PAPR_PDSM_HEALTH] = {
		.size_in = 0,
		.size_out = sizeof(struct nd_papr_pdsm_health),
		.service = papr_pdsm_health,
	},

	[PAPR_PDSM_SMART_INJECT] = {
		.size_in = sizeof(struct nd_papr_pdsm_smart_inject),
		.size_out = sizeof(struct nd_papr_pdsm_smart_inject),
		.service = papr_pdsm_smart_inject,
	},
	/* Empty */
	[PAPR_PDSM_MAX] = {
		.size_in = 0,
		.size_out = 0,
		.service = NULL,
	},
};

/* Given a valid pdsm cmd return its command descriptor else return NULL */
static inline const struct pdsm_cmd_desc *pdsm_cmd_desc(enum papr_pdsm cmd)
{
	if (cmd >= 0 || cmd < ARRAY_SIZE(__pdsm_cmd_descriptors))
		return &__pdsm_cmd_descriptors[cmd];

	return NULL;
}

/*
 * For a given pdsm request call an appropriate service function.
 * Returns errors if any while handling the pdsm command package.
 */
static int papr_scm_service_pdsm(struct papr_scm_priv *p,
				 struct nd_cmd_pkg *pkg)
{
	/* Get the PDSM header and PDSM command */
	struct nd_pkg_pdsm *pdsm_pkg = (struct nd_pkg_pdsm *)pkg->nd_payload;
	enum papr_pdsm pdsm = (enum papr_pdsm)pkg->nd_command;
	const struct pdsm_cmd_desc *pdsc;
	int rc;

	/* Fetch corresponding pdsm descriptor for validation and servicing */
	pdsc = pdsm_cmd_desc(pdsm);

	/* Validate pdsm descriptor */
	/* Ensure that reserved fields are 0 */
	if (pdsm_pkg->reserved[0] || pdsm_pkg->reserved[1]) {
		dev_dbg(&p->pdev->dev, "PDSM[0x%x]: Invalid reserved field\n",
			pdsm);
		return -EINVAL;
	}

	/* If pdsm expects some input, then ensure that the size_in matches */
	if (pdsc->size_in &&
	    pkg->nd_size_in != (pdsc->size_in + ND_PDSM_HDR_SIZE)) {
		dev_dbg(&p->pdev->dev, "PDSM[0x%x]: Mismatched size_in=%d\n",
			pdsm, pkg->nd_size_in);
		return -EINVAL;
	}

	/* If pdsm wants to return data, then ensure that  size_out matches */
	if (pdsc->size_out &&
	    pkg->nd_size_out != (pdsc->size_out + ND_PDSM_HDR_SIZE)) {
		dev_dbg(&p->pdev->dev, "PDSM[0x%x]: Mismatched size_out=%d\n",
			pdsm, pkg->nd_size_out);
		return -EINVAL;
	}

	/* Service the pdsm */
	if (pdsc->service) {
		dev_dbg(&p->pdev->dev, "PDSM[0x%x]: Servicing..\n", pdsm);

		rc = pdsc->service(p, &pdsm_pkg->payload);

		if (rc < 0) {
			/* error encountered while servicing pdsm */
			pdsm_pkg->cmd_status = rc;
			pkg->nd_fw_size = ND_PDSM_HDR_SIZE;
		} else {
			/* pdsm serviced and 'rc' bytes written to payload */
			pdsm_pkg->cmd_status = 0;
			pkg->nd_fw_size = ND_PDSM_HDR_SIZE + rc;
		}
	} else {
		dev_dbg(&p->pdev->dev, "PDSM[0x%x]: Unsupported PDSM request\n",
			pdsm);
		pdsm_pkg->cmd_status = -ENOENT;
		pkg->nd_fw_size = ND_PDSM_HDR_SIZE;
	}

	return pdsm_pkg->cmd_status;
}

static int papr_scm_ndctl(struct nvdimm_bus_descriptor *nd_desc,
			  struct nvdimm *nvdimm, unsigned int cmd, void *buf,
			  unsigned int buf_len, int *cmd_rc)
{
	struct nd_cmd_get_config_size *get_size_hdr;
	struct nd_cmd_pkg *call_pkg = NULL;
	struct papr_scm_priv *p;
	int rc;

	rc = is_cmd_valid(nvdimm, cmd, buf, buf_len);
	if (rc) {
		pr_debug("Invalid cmd=0x%x. Err=%d\n", cmd, rc);
		return rc;
	}

	/* Use a local variable in case cmd_rc pointer is NULL */
	if (!cmd_rc)
		cmd_rc = &rc;

	p = nvdimm_provider_data(nvdimm);

	switch (cmd) {
	case ND_CMD_GET_CONFIG_SIZE:
		get_size_hdr = buf;

		get_size_hdr->status = 0;
		get_size_hdr->max_xfer = 8;
		get_size_hdr->config_size = p->metadata_size;
		*cmd_rc = 0;
		break;

	case ND_CMD_GET_CONFIG_DATA:
		*cmd_rc = papr_scm_meta_get(p, buf);
		break;

	case ND_CMD_SET_CONFIG_DATA:
		*cmd_rc = papr_scm_meta_set(p, buf);
		break;

	case ND_CMD_CALL:
		call_pkg = (struct nd_cmd_pkg *)buf;
		*cmd_rc = papr_scm_service_pdsm(p, call_pkg);
		break;

	default:
		dev_dbg(&p->pdev->dev, "Unknown command = %d\n", cmd);
		return -EINVAL;
	}

	dev_dbg(&p->pdev->dev, "returned with cmd_rc = %d\n", *cmd_rc);

	return 0;
}

static ssize_t health_bitmap_inject_show(struct device *dev,
					 struct device_attribute *attr,
					 char *buf)
{
	struct nvdimm *dimm = to_nvdimm(dev);
	struct papr_scm_priv *p = nvdimm_provider_data(dimm);

	return sprintf(buf, "%#llx\n",
		       READ_ONCE(p->health_bitmap_inject_mask));
}

static DEVICE_ATTR_ADMIN_RO(health_bitmap_inject);

static ssize_t perf_stats_show(struct device *dev,
			       struct device_attribute *attr, char *buf)
{
	int index;
	ssize_t rc;
	struct seq_buf s;
	struct papr_scm_perf_stat *stat;
	struct papr_scm_perf_stats *stats;
	struct nvdimm *dimm = to_nvdimm(dev);
	struct papr_scm_priv *p = nvdimm_provider_data(dimm);

	if (!p->stat_buffer_len)
		return -ENOENT;

	/* Allocate the buffer for phyp where stats are written */
	stats = kzalloc(p->stat_buffer_len, GFP_KERNEL);
	if (!stats)
		return -ENOMEM;

	/* Ask phyp to return all dimm perf stats */
	rc = drc_pmem_query_stats(p, stats, 0);
	if (rc)
		goto free_stats;
	/*
	 * Go through the returned output buffer and print stats and
	 * values. Since stat_id is essentially a char string of
	 * 8 bytes, simply use the string format specifier to print it.
	 */
	seq_buf_init(&s, buf, PAGE_SIZE);
	for (index = 0, stat = stats->scm_statistic;
	     index < be32_to_cpu(stats->num_statistics);
	     ++index, ++stat) {
		seq_buf_printf(&s, "%.8s = 0x%016llX\n",
			       stat->stat_id,
			       be64_to_cpu(stat->stat_val));
	}

free_stats:
	kfree(stats);
	return rc ? rc : (ssize_t)seq_buf_used(&s);
}
static DEVICE_ATTR_ADMIN_RO(perf_stats);

static ssize_t flags_show(struct device *dev,
			  struct device_attribute *attr, char *buf)
{
	struct nvdimm *dimm = to_nvdimm(dev);
	struct papr_scm_priv *p = nvdimm_provider_data(dimm);
	struct seq_buf s;
	u64 health;
	int rc;

	rc = drc_pmem_query_health(p);
	if (rc)
		return rc;

	/* Copy health_bitmap locally, check masks & update out buffer */
	health = READ_ONCE(p->health_bitmap);

	seq_buf_init(&s, buf, PAGE_SIZE);
	if (health & PAPR_PMEM_UNARMED_MASK)
		seq_buf_printf(&s, "not_armed ");

	if (health & PAPR_PMEM_BAD_SHUTDOWN_MASK)
		seq_buf_printf(&s, "flush_fail ");

	if (health & PAPR_PMEM_BAD_RESTORE_MASK)
		seq_buf_printf(&s, "restore_fail ");

	if (health & PAPR_PMEM_ENCRYPTED)
		seq_buf_printf(&s, "encrypted ");

	if (health & PAPR_PMEM_SMART_EVENT_MASK)
		seq_buf_printf(&s, "smart_notify ");

	if (health & PAPR_PMEM_SCRUBBED_AND_LOCKED)
		seq_buf_printf(&s, "scrubbed locked ");

	if (seq_buf_used(&s))
		seq_buf_printf(&s, "\n");

	return seq_buf_used(&s);
}
DEVICE_ATTR_RO(flags);

static ssize_t dirty_shutdown_show(struct device *dev,
			  struct device_attribute *attr, char *buf)
{
	struct nvdimm *dimm = to_nvdimm(dev);
	struct papr_scm_priv *p = nvdimm_provider_data(dimm);

	return sysfs_emit(buf, "%llu\n", p->dirty_shutdown_counter);
}
DEVICE_ATTR_RO(dirty_shutdown);

static umode_t papr_nd_attribute_visible(struct kobject *kobj,
					 struct attribute *attr, int n)
{
	struct device *dev = kobj_to_dev(kobj);
	struct nvdimm *nvdimm = to_nvdimm(dev);
	struct papr_scm_priv *p = nvdimm_provider_data(nvdimm);

	/* For if perf-stats not available remove perf_stats sysfs */
	if (attr == &dev_attr_perf_stats.attr && p->stat_buffer_len == 0)
		return 0;

	return attr->mode;
}

/* papr_scm specific dimm attributes */
static struct attribute *papr_nd_attributes[] = {
	&dev_attr_flags.attr,
	&dev_attr_perf_stats.attr,
	&dev_attr_dirty_shutdown.attr,
	&dev_attr_health_bitmap_inject.attr,
	NULL,
};

static const struct attribute_group papr_nd_attribute_group = {
	.name = "papr",
	.is_visible = papr_nd_attribute_visible,
	.attrs = papr_nd_attributes,
};

static const struct attribute_group *papr_nd_attr_groups[] = {
	&papr_nd_attribute_group,
	NULL,
};

static int papr_scm_nvdimm_init(struct papr_scm_priv *p)
{
	struct device *dev = &p->pdev->dev;
	struct nd_mapping_desc mapping;
	struct nd_region_desc ndr_desc;
	unsigned long dimm_flags;
	int target_nid, online_nid;

	p->bus_desc.ndctl = papr_scm_ndctl;
	p->bus_desc.module = THIS_MODULE;
	p->bus_desc.of_node = p->pdev->dev.of_node;
	p->bus_desc.provider_name = kstrdup(p->pdev->name, GFP_KERNEL);

	/* Set the dimm command family mask to accept PDSMs */
	set_bit(NVDIMM_FAMILY_PAPR, &p->bus_desc.dimm_family_mask);

	if (!p->bus_desc.provider_name)
		return -ENOMEM;

	p->bus = nvdimm_bus_register(NULL, &p->bus_desc);
	if (!p->bus) {
		dev_err(dev, "Error creating nvdimm bus %pOF\n", p->dn);
		kfree(p->bus_desc.provider_name);
		return -ENXIO;
	}

	dimm_flags = 0;
	set_bit(NDD_LABELING, &dimm_flags);

	/*
	 * Check if the nvdimm is unarmed. No locking needed as we are still
	 * initializing. Ignore error encountered if any.
	 */
	__drc_pmem_query_health(p);

	if (p->health_bitmap & PAPR_PMEM_UNARMED_MASK)
		set_bit(NDD_UNARMED, &dimm_flags);

	p->nvdimm = nvdimm_create(p->bus, p, papr_nd_attr_groups,
				  dimm_flags, PAPR_SCM_DIMM_CMD_MASK, 0, NULL);
	if (!p->nvdimm) {
		dev_err(dev, "Error creating DIMM object for %pOF\n", p->dn);
		goto err;
	}

	if (nvdimm_bus_check_dimm_count(p->bus, 1))
		goto err;

	/* now add the region */

	memset(&mapping, 0, sizeof(mapping));
	mapping.nvdimm = p->nvdimm;
	mapping.start = 0;
	mapping.size = p->blocks * p->block_size; // XXX: potential overflow?

	memset(&ndr_desc, 0, sizeof(ndr_desc));
	target_nid = dev_to_node(&p->pdev->dev);
	online_nid = numa_map_to_online_node(target_nid);
	ndr_desc.numa_node = online_nid;
	ndr_desc.target_node = target_nid;
	ndr_desc.res = &p->res;
	ndr_desc.of_node = p->dn;
	ndr_desc.provider_data = p;
	ndr_desc.mapping = &mapping;
	ndr_desc.num_mappings = 1;
	ndr_desc.nd_set = &p->nd_set;

	if (p->hcall_flush_required) {
		set_bit(ND_REGION_ASYNC, &ndr_desc.flags);
		ndr_desc.flush = papr_scm_pmem_flush;
	}

	if (p->is_volatile)
		p->region = nvdimm_volatile_region_create(p->bus, &ndr_desc);
	else {
		set_bit(ND_REGION_PERSIST_MEMCTRL, &ndr_desc.flags);
		p->region = nvdimm_pmem_region_create(p->bus, &ndr_desc);
	}
	if (!p->region) {
		dev_err(dev, "Error registering region %pR from %pOF\n",
				ndr_desc.res, p->dn);
		goto err;
	}
	if (target_nid != online_nid)
		dev_info(dev, "Region registered with target node %d and online node %d",
			 target_nid, online_nid);

	mutex_lock(&papr_ndr_lock);
	list_add_tail(&p->region_list, &papr_nd_regions);
	mutex_unlock(&papr_ndr_lock);

	return 0;

err:	nvdimm_bus_unregister(p->bus);
	kfree(p->bus_desc.provider_name);
	return -ENXIO;
}

static void papr_scm_add_badblock(struct nd_region *region,
				  struct nvdimm_bus *bus, u64 phys_addr)
{
	u64 aligned_addr = ALIGN_DOWN(phys_addr, L1_CACHE_BYTES);

	if (nvdimm_bus_add_badrange(bus, aligned_addr, L1_CACHE_BYTES)) {
		pr_err("Bad block registration for 0x%llx failed\n", phys_addr);
		return;
	}

	pr_debug("Add memory range (0x%llx - 0x%llx) as bad range\n",
		 aligned_addr, aligned_addr + L1_CACHE_BYTES);

	nvdimm_region_notify(region, NVDIMM_REVALIDATE_POISON);
}

static int handle_mce_ue(struct notifier_block *nb, unsigned long val,
			 void *data)
{
	struct machine_check_event *evt = data;
	struct papr_scm_priv *p;
	u64 phys_addr;
	bool found = false;

	if (evt->error_type != MCE_ERROR_TYPE_UE)
		return NOTIFY_DONE;

	if (list_empty(&papr_nd_regions))
		return NOTIFY_DONE;

	/*
	 * The physical address obtained here is PAGE_SIZE aligned, so get the
	 * exact address from the effective address
	 */
	phys_addr = evt->u.ue_error.physical_address +
			(evt->u.ue_error.effective_address & ~PAGE_MASK);

	if (!evt->u.ue_error.physical_address_provided ||
	    !is_zone_device_page(pfn_to_page(phys_addr >> PAGE_SHIFT)))
		return NOTIFY_DONE;

	/* mce notifier is called from a process context, so mutex is safe */
	mutex_lock(&papr_ndr_lock);
	list_for_each_entry(p, &papr_nd_regions, region_list) {
		if (phys_addr >= p->res.start && phys_addr <= p->res.end) {
			found = true;
			break;
		}
	}

	if (found)
		papr_scm_add_badblock(p->region, p->bus, phys_addr);

	mutex_unlock(&papr_ndr_lock);

	return found ? NOTIFY_OK : NOTIFY_DONE;
}

static struct notifier_block mce_ue_nb = {
	.notifier_call = handle_mce_ue
};

static int papr_scm_probe(struct platform_device *pdev)
{
	struct device_node *dn = pdev->dev.of_node;
	u32 drc_index, metadata_size;
	u64 blocks, block_size;
	struct papr_scm_priv *p;
	u8 uuid_raw[UUID_SIZE];
	const char *uuid_str;
	ssize_t stat_size;
	uuid_t uuid;
	int rc;

	/* check we have all the required DT properties */
	if (of_property_read_u32(dn, "ibm,my-drc-index", &drc_index)) {
		dev_err(&pdev->dev, "%pOF: missing drc-index!\n", dn);
		return -ENODEV;
	}

	if (of_property_read_u64(dn, "ibm,block-size", &block_size)) {
		dev_err(&pdev->dev, "%pOF: missing block-size!\n", dn);
		return -ENODEV;
	}

	if (of_property_read_u64(dn, "ibm,number-of-blocks", &blocks)) {
		dev_err(&pdev->dev, "%pOF: missing number-of-blocks!\n", dn);
		return -ENODEV;
	}

	if (of_property_read_string(dn, "ibm,unit-guid", &uuid_str)) {
		dev_err(&pdev->dev, "%pOF: missing unit-guid!\n", dn);
		return -ENODEV;
	}


	p = kzalloc(sizeof(*p), GFP_KERNEL);
	if (!p)
		return -ENOMEM;

	/* Initialize the dimm mutex */
	mutex_init(&p->health_mutex);

	/* optional DT properties */
	of_property_read_u32(dn, "ibm,metadata-size", &metadata_size);

	p->dn = dn;
	p->drc_index = drc_index;
	p->block_size = block_size;
	p->blocks = blocks;
	p->is_volatile = !of_property_read_bool(dn, "ibm,cache-flush-required");
	p->hcall_flush_required = of_property_read_bool(dn, "ibm,hcall-flush-required");

	if (of_property_read_u64(dn, "ibm,persistence-failed-count",
				 &p->dirty_shutdown_counter))
		p->dirty_shutdown_counter = 0;

	/* We just need to ensure that set cookies are unique across */
	uuid_parse(uuid_str, &uuid);

	/*
	 * The cookie1 and cookie2 are not really little endian.
	 * We store a raw buffer representation of the
	 * uuid string so that we can compare this with the label
	 * area cookie irrespective of the endian configuration
	 * with which the kernel is built.
	 *
	 * Historically we stored the cookie in the below format.
	 * for a uuid string 72511b67-0b3b-42fd-8d1d-5be3cae8bcaa
	 *	cookie1 was 0xfd423b0b671b5172
	 *	cookie2 was 0xaabce8cae35b1d8d
	 */
	export_uuid(uuid_raw, &uuid);
	p->nd_set.cookie1 = get_unaligned_le64(&uuid_raw[0]);
	p->nd_set.cookie2 = get_unaligned_le64(&uuid_raw[8]);

	/* might be zero */
	p->metadata_size = metadata_size;
	p->pdev = pdev;

	/* request the hypervisor to bind this region to somewhere in memory */
	rc = drc_pmem_bind(p);

	/* If phyp says drc memory still bound then force unbound and retry */
	if (rc == H_OVERLAP)
		rc = drc_pmem_query_n_bind(p);

	if (rc != H_SUCCESS) {
		dev_err(&p->pdev->dev, "bind err: %d\n", rc);
		rc = -ENXIO;
		goto err;
	}

	/* setup the resource for the newly bound range */
	p->res.start = p->bound_addr;
	p->res.end   = p->bound_addr + p->blocks * p->block_size - 1;
	p->res.name  = pdev->name;
	p->res.flags = IORESOURCE_MEM;

	/* Try retrieving the stat buffer and see if its supported */
	stat_size = drc_pmem_query_stats(p, NULL, 0);
	if (stat_size > 0) {
		p->stat_buffer_len = stat_size;
		dev_dbg(&p->pdev->dev, "Max perf-stat size %lu-bytes\n",
			p->stat_buffer_len);
	}

	rc = papr_scm_nvdimm_init(p);
	if (rc)
		goto err2;

	platform_set_drvdata(pdev, p);
	papr_scm_pmu_register(p);

	return 0;

err2:	drc_pmem_unbind(p);
err:	kfree(p);
	return rc;
}

static int papr_scm_remove(struct platform_device *pdev)
{
	struct papr_scm_priv *p = platform_get_drvdata(pdev);

	mutex_lock(&papr_ndr_lock);
	list_del(&p->region_list);
	mutex_unlock(&papr_ndr_lock);

	nvdimm_bus_unregister(p->bus);
	drc_pmem_unbind(p);

	if (pdev->archdata.priv)
		unregister_nvdimm_pmu(pdev->archdata.priv);

	pdev->archdata.priv = NULL;
	kfree(p->nvdimm_events_map);
	kfree(p->bus_desc.provider_name);
	kfree(p);

	return 0;
}

static const struct of_device_id papr_scm_match[] = {
	{ .compatible = "ibm,pmemory" },
	{ .compatible = "ibm,pmemory-v2" },
	{ },
};

static struct platform_driver papr_scm_driver = {
	.probe = papr_scm_probe,
	.remove = papr_scm_remove,
	.driver = {
		.name = "papr_scm",
		.of_match_table = papr_scm_match,
	},
};

static int __init papr_scm_init(void)
{
	int ret;

	ret = platform_driver_register(&papr_scm_driver);
	if (!ret)
		mce_register_notifier(&mce_ue_nb);

	return ret;
}
module_init(papr_scm_init);

static void __exit papr_scm_exit(void)
{
	mce_unregister_notifier(&mce_ue_nb);
	platform_driver_unregister(&papr_scm_driver);
}
module_exit(papr_scm_exit);

MODULE_DEVICE_TABLE(of, papr_scm_match);
MODULE_LICENSE("GPL");
MODULE_AUTHOR("IBM Corporation");<|MERGE_RESOLUTION|>--- conflicted
+++ resolved
@@ -125,13 +125,8 @@
 	/* The bits which needs to be overridden */
 	u64 health_bitmap_inject_mask;
 
-<<<<<<< HEAD
-	 /* array to have event_code and stat_id mappings */
-	char **nvdimm_events_map;
-=======
 	/* array to have event_code and stat_id mappings */
 	u8 *nvdimm_events_map;
->>>>>>> 88084a3d
 };
 
 static int papr_scm_pmem_flush(struct nd_region *nd_region,
@@ -375,11 +370,7 @@
 
 	stat = &stats->scm_statistic[0];
 	memcpy(&stat->stat_id,
-<<<<<<< HEAD
-	       p->nvdimm_events_map[event->attr.config],
-=======
 	       &p->nvdimm_events_map[event->attr.config * sizeof(stat->stat_id)],
->>>>>>> 88084a3d
 		sizeof(stat->stat_id));
 	stat->stat_val = 0;
 
@@ -471,24 +462,16 @@
 {
 	struct papr_scm_perf_stat *stat;
 	struct papr_scm_perf_stats *stats;
-<<<<<<< HEAD
-	int index, rc, count;
-	u32 available_events;
-=======
 	u32 available_events;
 	int index, rc = 0;
->>>>>>> 88084a3d
 
 	if (!p->stat_buffer_len)
 		return -ENOENT;
 
 	available_events = (p->stat_buffer_len  - sizeof(struct papr_scm_perf_stats))
 			/ sizeof(struct papr_scm_perf_stat);
-<<<<<<< HEAD
-=======
 	if (available_events == 0)
 		return -EOPNOTSUPP;
->>>>>>> 88084a3d
 
 	/* Allocate the buffer for phyp where stats are written */
 	stats = kzalloc(p->stat_buffer_len, GFP_KERNEL);
@@ -497,37 +480,6 @@
 		return rc;
 	}
 
-<<<<<<< HEAD
-	/* Allocate memory to nvdimm_event_map */
-	p->nvdimm_events_map = kcalloc(available_events, sizeof(char *), GFP_KERNEL);
-	if (!p->nvdimm_events_map) {
-		rc = -ENOMEM;
-		goto out_stats;
-	}
-
-	/* Called to get list of events supported */
-	rc = drc_pmem_query_stats(p, stats, 0);
-	if (rc)
-		goto out_nvdimm_events_map;
-
-	for (index = 0, stat = stats->scm_statistic, count = 0;
-		     index < available_events; index++, ++stat) {
-		p->nvdimm_events_map[count] = kmemdup_nul(stat->stat_id, 8, GFP_KERNEL);
-		if (!p->nvdimm_events_map[count]) {
-			rc = -ENOMEM;
-			goto out_nvdimm_events_map;
-		}
-
-		count++;
-	}
-	p->nvdimm_events_map[count] = NULL;
-	kfree(stats);
-	return 0;
-
-out_nvdimm_events_map:
-	kfree(p->nvdimm_events_map);
-out_stats:
-=======
 	/* Called to get list of events supported */
 	rc = drc_pmem_query_stats(p, stats, 0);
 	if (rc)
@@ -552,7 +504,6 @@
 		       &stat->stat_id, sizeof(stat->stat_id));
 	}
 out:
->>>>>>> 88084a3d
 	kfree(stats);
 	return rc;
 }
