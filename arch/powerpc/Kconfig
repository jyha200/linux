source "arch/powerpc/platforms/Kconfig.cputype"

config PPC32
	bool
	default y if !PPC64

config 32BIT
	bool
	default y if PPC32

config 64BIT
	bool
	default y if PPC64

config ARCH_PHYS_ADDR_T_64BIT
       def_bool PPC64 || PHYS_64BIT

config ARCH_DMA_ADDR_T_64BIT
	def_bool ARCH_PHYS_ADDR_T_64BIT

config MMU
	bool
	default y

config HAVE_SETUP_PER_CPU_AREA
	def_bool PPC64

config NEED_PER_CPU_EMBED_FIRST_CHUNK
	def_bool PPC64

config NR_IRQS
	int "Number of virtual interrupt numbers"
	range 32 32768
	default "512"
	help
	  This defines the number of virtual interrupt numbers the kernel
	  can manage. Virtual interrupt numbers are what you see in
	  /proc/interrupts. If you configure your system to have too few,
	  drivers will fail to load or worse - handle with care.

config STACKTRACE_SUPPORT
	bool
	default y

config TRACE_IRQFLAGS_SUPPORT
	bool
	default y

config LOCKDEP_SUPPORT
	bool
	default y

config RWSEM_GENERIC_SPINLOCK
	bool

config RWSEM_XCHGADD_ALGORITHM
	bool
	default y

config GENERIC_LOCKBREAK
	bool
	default y
	depends on SMP && PREEMPT

config ARCH_HAS_ILOG2_U32
	bool
	default y

config ARCH_HAS_ILOG2_U64
	bool
	default y if 64BIT

config GENERIC_HWEIGHT
	bool
	default y

config ARCH_HAS_DMA_SET_COHERENT_MASK
        bool

config PPC
	bool
	default y
	select BUILDTIME_EXTABLE_SORT
	select ARCH_MIGHT_HAVE_PC_PARPORT
	select ARCH_MIGHT_HAVE_PC_SERIO
	select BINFMT_ELF
	select ARCH_HAS_ELF_RANDOMIZE
	select OF
	select OF_EARLY_FLATTREE
	select OF_RESERVED_MEM
	select HAVE_FTRACE_MCOUNT_RECORD
	select HAVE_DYNAMIC_FTRACE
	select HAVE_DYNAMIC_FTRACE_WITH_REGS if MPROFILE_KERNEL
	select HAVE_FUNCTION_TRACER
	select HAVE_FUNCTION_GRAPH_TRACER
	select HAVE_GCC_PLUGINS
	select SYSCTL_EXCEPTION_TRACE
	select VIRT_TO_BUS if !PPC64
	select HAVE_IDE
	select HAVE_IOREMAP_PROT
	select HAVE_EFFICIENT_UNALIGNED_ACCESS if !(CPU_LITTLE_ENDIAN && POWER7_CPU)
	select HAVE_KPROBES
	select HAVE_OPTPROBES if PPC64
	select HAVE_ARCH_KGDB
	select HAVE_KRETPROBES
	select HAVE_ARCH_TRACEHOOK
	select HAVE_MEMBLOCK
	select HAVE_MEMBLOCK_NODE_MAP
	select HAVE_DMA_API_DEBUG
	select HAVE_OPROFILE
	select HAVE_DEBUG_KMEMLEAK
	select ARCH_HAS_SG_CHAIN
	select GENERIC_ATOMIC64 if PPC32
	select HAVE_PERF_EVENTS
	select HAVE_PERF_REGS
	select HAVE_PERF_USER_STACK_DUMP
	select HAVE_REGS_AND_STACK_ACCESS_API
	select HAVE_HW_BREAKPOINT if PERF_EVENTS && PPC_BOOK3S_64
	select ARCH_WANT_IPC_PARSE_VERSION
	select SPARSE_IRQ
	select IRQ_DOMAIN
	select GENERIC_IRQ_SHOW
	select GENERIC_IRQ_SHOW_LEVEL
	select IRQ_FORCED_THREADING
	select HAVE_RCU_TABLE_FREE if SMP
	select HAVE_SYSCALL_TRACEPOINTS
	select HAVE_CBPF_JIT if !PPC64
	select HAVE_EBPF_JIT if PPC64
	select HAVE_ARCH_JUMP_LABEL
	select ARCH_HAVE_NMI_SAFE_CMPXCHG
	select ARCH_HAS_GCOV_PROFILE_ALL
	select GENERIC_SMP_IDLE_THREAD
	select GENERIC_CMOS_UPDATE
	select GENERIC_TIME_VSYSCALL_OLD
	select GENERIC_CLOCKEVENTS
	select GENERIC_CLOCKEVENTS_BROADCAST if SMP
	select ARCH_HAS_TICK_BROADCAST if GENERIC_CLOCKEVENTS_BROADCAST
	select GENERIC_STRNCPY_FROM_USER
	select GENERIC_STRNLEN_USER
	select HAVE_MOD_ARCH_SPECIFIC
	select MODULES_USE_ELF_RELA
	select CLONE_BACKWARDS
	select ARCH_USE_BUILTIN_BSWAP
	select OLD_SIGSUSPEND
	select OLD_SIGACTION if PPC32
	select HAVE_DEBUG_STACKOVERFLOW
	select HAVE_IRQ_EXIT_ON_IRQ_STACK
	select ARCH_USE_CMPXCHG_LOCKREF if PPC64
	select HAVE_ARCH_AUDITSYSCALL
	select ARCH_SUPPORTS_ATOMIC_RMW
	select DCACHE_WORD_ACCESS if PPC64 && CPU_LITTLE_ENDIAN
	select NO_BOOTMEM
	select HAVE_GENERIC_RCU_GUP
	select HAVE_PERF_EVENTS_NMI if PPC64
	select HAVE_NMI if PERF_EVENTS
	select EDAC_SUPPORT
	select EDAC_ATOMIC_SCRUB
	select ARCH_HAS_DMA_SET_COHERENT_MASK
	select ARCH_HAS_DEVMEM_IS_ALLOWED
	select HAVE_ARCH_SECCOMP_FILTER
	select ARCH_HAS_UBSAN_SANITIZE_ALL
	select ARCH_SUPPORTS_DEFERRED_STRUCT_PAGE_INIT
	select HAVE_LIVEPATCH if HAVE_DYNAMIC_FTRACE_WITH_REGS
	select GENERIC_CPU_AUTOPROBE
	select HAVE_VIRT_CPU_ACCOUNTING
	select ARCH_HAS_SCALED_CPUTIME if VIRT_CPU_ACCOUNTING_NATIVE
	select HAVE_ARCH_HARDENED_USERCOPY
	select HAVE_KERNEL_GZIP
<<<<<<< HEAD
=======
	select HAVE_CC_STACKPROTECTOR
	select HAVE_CONTEXT_TRACKING if PPC64
>>>>>>> 438e69b5

config GENERIC_CSUM
	def_bool n

config EARLY_PRINTK
	bool
	default y

config PANIC_TIMEOUT
	int
	default 180

config COMPAT
	bool
	default y if PPC64
	select COMPAT_BINFMT_ELF
	select ARCH_WANT_OLD_COMPAT_IPC
	select COMPAT_OLD_SIGACTION

config SYSVIPC_COMPAT
	bool
	depends on COMPAT && SYSVIPC
	default y

# All PPC32s use generic nvram driver through ppc_md
config GENERIC_NVRAM
	bool
	default y if PPC32

config SCHED_OMIT_FRAME_POINTER
	bool
	default y

config ARCH_MAY_HAVE_PC_FDC
	bool
	default PCI

config PPC_UDBG_16550
	bool
	default n

config GENERIC_TBSYNC
	bool
	default y if PPC32 && SMP
	default n

config AUDIT_ARCH
	bool
	default y

config GENERIC_BUG
	bool
	default y
	depends on BUG

config SYS_SUPPORTS_APM_EMULATION
	default y if PMAC_APM_EMU
	bool

config EPAPR_BOOT
	bool
	help
	  Used to allow a board to specify it wants an ePAPR compliant wrapper.
	default n

config DEFAULT_UIMAGE
	bool
	help
	  Used to allow a board to specify it wants a uImage built by default
	default n

config ARCH_HIBERNATION_POSSIBLE
	bool
	default y

config ARCH_SUSPEND_POSSIBLE
	def_bool y
	depends on ADB_PMU || PPC_EFIKA || PPC_LITE5200 || PPC_83xx || \
		   (PPC_85xx && !PPC_E500MC) || PPC_86xx || PPC_PSERIES \
		   || 44x || 40x

config PPC_DCR_NATIVE
	bool
	default n

config PPC_DCR_MMIO
	bool
	default n

config PPC_DCR
	bool
	depends on PPC_DCR_NATIVE || PPC_DCR_MMIO
	default y

config PPC_OF_PLATFORM_PCI
	bool
	depends on PCI
	depends on PPC64 # not supported on 32 bits yet
	default n

config ARCH_SUPPORTS_DEBUG_PAGEALLOC
	depends on PPC32 || PPC_STD_MMU_64
	def_bool y

config ARCH_SUPPORTS_UPROBES
	def_bool y

config PPC_ADV_DEBUG_REGS
	bool
	depends on 40x || BOOKE
	default y

config PPC_ADV_DEBUG_IACS
	int
	depends on PPC_ADV_DEBUG_REGS
	default 4 if 44x
	default 2

config PPC_ADV_DEBUG_DACS
	int
	depends on PPC_ADV_DEBUG_REGS
	default 2

config PPC_ADV_DEBUG_DVCS
	int
	depends on PPC_ADV_DEBUG_REGS
	default 2 if 44x
	default 0

config PPC_ADV_DEBUG_DAC_RANGE
	bool
	depends on PPC_ADV_DEBUG_REGS && 44x
	default y

config PPC_EMULATE_SSTEP
	bool
	default y if KPROBES || UPROBES || XMON || HAVE_HW_BREAKPOINT

config ZONE_DMA32
	bool
	default y if PPC64

config PGTABLE_LEVELS
	int
	default 2 if !PPC64
	default 3 if PPC_64K_PAGES && !PPC_BOOK3S_64
	default 4

source "init/Kconfig"

source "kernel/Kconfig.freezer"

source "arch/powerpc/sysdev/Kconfig"
source "arch/powerpc/platforms/Kconfig"

menu "Kernel options"

config HIGHMEM
	bool "High memory support"
	depends on PPC32

source kernel/Kconfig.hz
source kernel/Kconfig.preempt
source "fs/Kconfig.binfmt"

config HUGETLB_PAGE_SIZE_VARIABLE
	bool
	depends on HUGETLB_PAGE
	default y

config MATH_EMULATION
	bool "Math emulation"
	depends on 4xx || 8xx || PPC_MPC832x || BOOKE
	---help---
	  Some PowerPC chips designed for embedded applications do not have
	  a floating-point unit and therefore do not implement the
	  floating-point instructions in the PowerPC instruction set.  If you
	  say Y here, the kernel will include code to emulate a floating-point
	  unit, which will allow programs that use floating-point
	  instructions to run.

	  This is also useful to emulate missing (optional) instructions
	  such as fsqrt on cores that do have an FPU but do not implement
	  them (such as Freescale BookE).

choice
	prompt "Math emulation options"
	default MATH_EMULATION_FULL
	depends on MATH_EMULATION

config	MATH_EMULATION_FULL
	bool "Emulate all the floating point instructions"
	---help---
	  Select this option will enable the kernel to support to emulate
	  all the floating point instructions. If your SoC doesn't have
	  a FPU, you should select this.

config MATH_EMULATION_HW_UNIMPLEMENTED
	bool "Just emulate the FPU unimplemented instructions"
	---help---
	  Select this if you know there does have a hardware FPU on your
	  SoC, but some floating point instructions are not implemented by that.

endchoice

config PPC_TRANSACTIONAL_MEM
       bool "Transactional Memory support for POWERPC"
       depends on PPC_BOOK3S_64
       depends on SMP
       select ALTIVEC
       select VSX
       default n
       ---help---
         Support user-mode Transactional Memory on POWERPC.

config DISABLE_MPROFILE_KERNEL
	bool "Disable use of mprofile-kernel for kernel tracing"
	depends on PPC64 && CPU_LITTLE_ENDIAN
	default y
	help
	  Selecting this options disables use of the mprofile-kernel ABI for
	  kernel tracing. That will cause options such as live patching
	  (CONFIG_LIVEPATCH) which depend on CONFIG_DYNAMIC_FTRACE_WITH_REGS to
	  be disabled also.

	  If you have a toolchain which supports mprofile-kernel, then you can
	  disable this. Otherwise leave it enabled. If you're not sure, say
	  "Y".

config MPROFILE_KERNEL
	depends on PPC64 && CPU_LITTLE_ENDIAN
	def_bool !DISABLE_MPROFILE_KERNEL

config USE_THIN_ARCHIVES
	bool "Build the kernel using thin archives"
	default n
	select THIN_ARCHIVES
	help
	  Build the kernel using thin archives.
	  If you're unsure say N.

config IOMMU_HELPER
	def_bool PPC64

config SWIOTLB
	bool "SWIOTLB support"
	default n
	select IOMMU_HELPER
	---help---
	  Support for IO bounce buffering for systems without an IOMMU.
	  This allows us to DMA to the full physical address space on
	  platforms where the size of a physical address is larger
	  than the bus address.  Not all platforms support this.

config HOTPLUG_CPU
	bool "Support for enabling/disabling CPUs"
	depends on SMP && (PPC_PSERIES || \
	PPC_PMAC || PPC_POWERNV || FSL_SOC_BOOKE)
	---help---
	  Say Y here to be able to disable and re-enable individual
	  CPUs at runtime on SMP machines.

	  Say N if you are unsure.

config ARCH_CPU_PROBE_RELEASE
	def_bool y
	depends on HOTPLUG_CPU

config ARCH_ENABLE_MEMORY_HOTPLUG
	def_bool y

config ARCH_HAS_WALK_MEMORY
	def_bool y

config ARCH_ENABLE_MEMORY_HOTREMOVE
	def_bool y

config PPC64_SUPPORTS_MEMORY_FAILURE
	bool "Add support for memory hwpoison"
	depends on PPC_BOOK3S_64
	default "y" if PPC_POWERNV
	select ARCH_SUPPORTS_MEMORY_FAILURE

config KEXEC
	bool "kexec system call"
	depends on (PPC_BOOK3S || FSL_BOOKE || (44x && !SMP)) || PPC_BOOK3E
	select KEXEC_CORE
	help
	  kexec is a system call that implements the ability to shutdown your
	  current kernel, and to start another kernel.  It is like a reboot
	  but it is independent of the system firmware.   And like a reboot
	  you can start any kernel with it, not just Linux.

	  The name comes from the similarity to the exec system call.

	  It is an ongoing process to be certain the hardware in a machine
	  is properly shutdown, so do not be surprised if this code does not
	  initially work for you.  As of this writing the exact hardware
	  interface is strongly in flux, so no good recommendation can be
	  made.

config KEXEC_FILE
	bool "kexec file based system call"
	select KEXEC_CORE
	select HAVE_IMA_KEXEC
	select BUILD_BIN2C
	depends on PPC64
	depends on CRYPTO=y
	depends on CRYPTO_SHA256=y
	help
	  This is a new version of the kexec system call. This call is
	  file based and takes in file descriptors as system call arguments
	  for kernel and initramfs as opposed to a list of segments as is the
	  case for the older kexec call.

config RELOCATABLE
	bool "Build a relocatable kernel"
	depends on (PPC64 && !COMPILE_TEST) || (FLATMEM && (44x || FSL_BOOKE))
	select NONSTATIC_KERNEL
	select MODULE_REL_CRCS if MODVERSIONS
	help
	  This builds a kernel image that is capable of running at the
	  location the kernel is loaded at. For ppc32, there is no any
	  alignment restrictions, and this feature is a superset of
	  DYNAMIC_MEMSTART and hence overrides it. For ppc64, we should use
	  16k-aligned base address. The kernel is linked as a
	  position-independent executable (PIE) and contains dynamic relocations
	  which are processed early in the bootup process.

	  One use is for the kexec on panic case where the recovery kernel
	  must live at a different physical address than the primary
	  kernel.

	  Note: If CONFIG_RELOCATABLE=y, then the kernel runs from the address
	  it has been loaded at and the compile time physical addresses
	  CONFIG_PHYSICAL_START is ignored.  However CONFIG_PHYSICAL_START
	  setting can still be useful to bootwrappers that need to know the
	  load address of the kernel (eg. u-boot/mkimage).

config RELOCATABLE_TEST
	bool "Test relocatable kernel"
	depends on (PPC64 && RELOCATABLE)
	default n
	help
	  This runs the relocatable kernel at the address it was initially
	  loaded at, which tends to be non-zero and therefore test the
	  relocation code.

config CRASH_DUMP
	bool "Build a kdump crash kernel"
	depends on PPC64 || 6xx || FSL_BOOKE || (44x && !SMP)
	select RELOCATABLE if (PPC64 && !COMPILE_TEST) || 44x || FSL_BOOKE
	help
	  Build a kernel suitable for use as a kdump capture kernel.
	  The same kernel binary can be used as production kernel and dump
	  capture kernel.

config FA_DUMP
	bool "Firmware-assisted dump"
	depends on PPC64 && PPC_RTAS && CRASH_DUMP && KEXEC_CORE
	help
	  A robust mechanism to get reliable kernel crash dump with
	  assistance from firmware. This approach does not use kexec,
	  instead firmware assists in booting the kdump kernel
	  while preserving memory contents. Firmware-assisted dump
	  is meant to be a kdump replacement offering robustness and
	  speed not possible without system firmware assistance.

	  If unsure, say "N"

config IRQ_ALL_CPUS
	bool "Distribute interrupts on all CPUs by default"
	depends on SMP
	help
	  This option gives the kernel permission to distribute IRQs across
	  multiple CPUs.  Saying N here will route all IRQs to the first
	  CPU.  Generally saying Y is safe, although some problems have been
	  reported with SMP Power Macintoshes with this option enabled.

config NUMA
	bool "NUMA support"
	depends on PPC64
	default y if SMP && PPC_PSERIES

config NODES_SHIFT
	int
	default "8" if PPC64
	default "4"
	depends on NEED_MULTIPLE_NODES

config USE_PERCPU_NUMA_NODE_ID
	def_bool y
	depends on NUMA

config HAVE_MEMORYLESS_NODES
	def_bool y
	depends on NUMA

config ARCH_SELECT_MEMORY_MODEL
	def_bool y
	depends on PPC64

config ARCH_FLATMEM_ENABLE
	def_bool y
	depends on (PPC64 && !NUMA) || PPC32

config ARCH_SPARSEMEM_ENABLE
	def_bool y
	depends on PPC64
	select SPARSEMEM_VMEMMAP_ENABLE

config ARCH_SPARSEMEM_DEFAULT
	def_bool y
	depends on (SMP && PPC_PSERIES) || PPC_PS3

config SYS_SUPPORTS_HUGETLBFS
	bool

config ILLEGAL_POINTER_VALUE
	hex
	# This is roughly half way between the top of user space and the bottom
	# of kernel space, which seems about as good as we can get.
	default 0x5deadbeef0000000 if PPC64
	default 0

source "mm/Kconfig"

config ARCH_MEMORY_PROBE
	def_bool y
	depends on MEMORY_HOTPLUG

# Some NUMA nodes have memory ranges that span
# other nodes.  Even though a pfn is valid and
# between a node's start and end pfns, it may not
# reside on that node.  See memmap_init_zone()
# for details.
config NODES_SPAN_OTHER_NODES
	def_bool y
	depends on NEED_MULTIPLE_NODES

config STDBINUTILS
	bool "Using standard binutils settings"
	depends on 44x
	default y
	help
	  Turning this option off allows you to select 256KB PAGE_SIZE on 44x.
	  Note, that kernel will be able to run only those applications,
	  which had been compiled using binutils later than 2.17.50.0.3 with
	  '-zmax-page-size' set to 256K (the default is 64K). Or, if using
	  the older binutils, you can patch them with a trivial patch, which
	  changes the ELF_MAXPAGESIZE definition from 0x10000 to 0x40000.

choice
	prompt "Page size"
	default PPC_4K_PAGES
	help
	  Select the kernel logical page size. Increasing the page size
	  will reduce software overhead at each page boundary, allow
	  hardware prefetch mechanisms to be more effective, and allow
	  larger dma transfers increasing IO efficiency and reducing
	  overhead. However the utilization of memory will increase.
	  For example, each cached file will using a multiple of the
	  page size to hold its contents and the difference between the
	  end of file and the end of page is wasted.

	  Some dedicated systems, such as software raid serving with
	  accelerated calculations, have shown significant increases.

	  If you configure a 64 bit kernel for 64k pages but the
	  processor does not support them, then the kernel will simulate
	  them with 4k pages, loading them on demand, but with the
	  reduced software overhead and larger internal fragmentation.
	  For the 32 bit kernel, a large page option will not be offered
	  unless it is supported by the configured processor.

	  If unsure, choose 4K_PAGES.

config PPC_4K_PAGES
	bool "4k page size"
	select HAVE_ARCH_SOFT_DIRTY if PPC_BOOK3S_64

config PPC_16K_PAGES
	bool "16k page size"
	depends on 44x || PPC_8xx

config PPC_64K_PAGES
	bool "64k page size"
	depends on !PPC_FSL_BOOK3E && (44x || PPC_STD_MMU_64 || PPC_BOOK3E_64)
	select HAVE_ARCH_SOFT_DIRTY if PPC_BOOK3S_64

config PPC_256K_PAGES
	bool "256k page size"
	depends on 44x && !STDBINUTILS
	help
	  Make the page size 256k.

	  As the ELF standard only requires alignment to support page
	  sizes up to 64k, you will need to compile all of your user
	  space applications with a non-standard binutils settings
	  (see the STDBINUTILS description for details).

	  Say N unless you know what you are doing.

endchoice

config FORCE_MAX_ZONEORDER
	int "Maximum zone order"
	range 8 9 if PPC64 && PPC_64K_PAGES
	default "9" if PPC64 && PPC_64K_PAGES
	range 13 13 if PPC64 && !PPC_64K_PAGES
	default "13" if PPC64 && !PPC_64K_PAGES
	range 9 64 if PPC32 && PPC_16K_PAGES
	default "9" if PPC32 && PPC_16K_PAGES
	range 7 64 if PPC32 && PPC_64K_PAGES
	default "7" if PPC32 && PPC_64K_PAGES
	range 5 64 if PPC32 && PPC_256K_PAGES
	default "5" if PPC32 && PPC_256K_PAGES
	range 11 64
	default "11"
	help
	  The kernel memory allocator divides physically contiguous memory
	  blocks into "zones", where each zone is a power of two number of
	  pages.  This option selects the largest power of two that the kernel
	  keeps in the memory allocator.  If you need to allocate very large
	  blocks of physically contiguous memory, then you may need to
	  increase this value.

	  This config option is actually maximum order plus one. For example,
	  a value of 11 means that the largest free memory block is 2^10 pages.

	  The page size is not necessarily 4KB.  For example, on 64-bit
	  systems, 64KB pages can be enabled via CONFIG_PPC_64K_PAGES.  Keep
	  this in mind when choosing a value for this option.

config PPC_SUBPAGE_PROT
	bool "Support setting protections for 4k subpages"
	depends on PPC_STD_MMU_64 && PPC_64K_PAGES
	help
	  This option adds support for a system call to allow user programs
	  to set access permissions (read/write, readonly, or no access)
	  on the 4k subpages of each 64k page.

config PPC_COPRO_BASE
	bool
	default n

config SCHED_SMT
	bool "SMT (Hyperthreading) scheduler support"
	depends on PPC64 && SMP
	help
	  SMT scheduler support improves the CPU scheduler's decision making
	  when dealing with POWER5 cpus at a cost of slightly increased
	  overhead in some places. If unsure say N here.

config PPC_DENORMALISATION
	bool "PowerPC denormalisation exception handling"
	depends on PPC_BOOK3S_64
	default "y" if PPC_POWERNV
	---help---
	  Add support for handling denormalisation of single precision
	  values.  Useful for bare metal only.  If unsure say Y here.

config CMDLINE_BOOL
	bool "Default bootloader kernel arguments"

config CMDLINE
	string "Initial kernel command string"
	depends on CMDLINE_BOOL
	default "console=ttyS0,9600 console=tty0 root=/dev/sda2"
	help
	  On some platforms, there is currently no way for the boot loader to
	  pass arguments to the kernel. For these platforms, you can supply
	  some command-line options at build time by entering them here.  In
	  most cases you will need to specify the root device here.

config CMDLINE_FORCE
	bool "Always use the default kernel command string"
	depends on CMDLINE_BOOL
	help
	  Always use the default kernel command string, even if the boot
	  loader passes other arguments to the kernel.
	  This is useful if you cannot or don't want to change the
	  command-line options your boot loader passes to the kernel.

config EXTRA_TARGETS
	string "Additional default image types"
	help
	  List additional targets to be built by the bootwrapper here (separated
	  by spaces).  This is useful for targets that depend of device tree
	  files in the .dts directory.

	  Targets in this list will be build as part of the default build
	  target, or when the user does a 'make zImage' or a
	  'make zImage.initrd'.

	  If unsure, leave blank

config ARCH_WANTS_FREEZER_CONTROL
	def_bool y
	depends on ADB_PMU

source kernel/power/Kconfig

config SECCOMP
	bool "Enable seccomp to safely compute untrusted bytecode"
	depends on PROC_FS
	default y
	help
	  This kernel feature is useful for number crunching applications
	  that may need to compute untrusted bytecode during their
	  execution. By using pipes or other transports made available to
	  the process as file descriptors supporting the read/write
	  syscalls, it's possible to isolate those applications in
	  their own address space using seccomp. Once seccomp is
	  enabled via /proc/<pid>/seccomp, it cannot be disabled
	  and the task is only allowed to execute a few safe syscalls
	  defined by each seccomp mode.

	  If unsure, say Y. Only embedded should say N here.

endmenu

config ISA_DMA_API
	bool
	default PCI

menu "Bus options"

config ISA
	bool "Support for ISA-bus hardware"
	depends on PPC_CHRP
	select PPC_I8259
	help
	  Find out whether you have ISA slots on your motherboard.  ISA is the
	  name of a bus system, i.e. the way the CPU talks to the other stuff
	  inside your box.  If you have an Apple machine, say N here; if you
	  have an IBM RS/6000 or pSeries machine, say Y.  If you have an
	  embedded board, consult your board documentation.

config ZONE_DMA
	bool
	default y

config NEED_DMA_MAP_STATE
	def_bool (PPC64 || NOT_COHERENT_CACHE)

config NEED_SG_DMA_LENGTH
	def_bool y

config GENERIC_ISA_DMA
	bool
	depends on ISA_DMA_API
	default y

config PPC_INDIRECT_PCI
	bool
	depends on PCI
	default y if 40x || 44x
	default n

config EISA
	bool

config SBUS
	bool

config FSL_SOC
	bool

config FSL_PCI
 	bool
	select PPC_INDIRECT_PCI
	select PCI_QUIRKS

config FSL_PMC
	bool
	default y
	depends on SUSPEND && (PPC_85xx || PPC_86xx)
	help
	  Freescale MPC85xx/MPC86xx power management controller support
	  (suspend/resume). For MPC83xx see platforms/83xx/suspend.c

config PPC4xx_CPM
	bool
	default y
	depends on SUSPEND && (44x || 40x)
	help
	  PPC4xx Clock Power Management (CPM) support (suspend/resume).
	  It also enables support for two different idle states (idle-wait
	  and idle-doze).

config 4xx_SOC
	bool

config FSL_LBC
	bool "Freescale Local Bus support"
	help
	  Enables reporting of errors from the Freescale local bus
	  controller.  Also contains some common code used by
	  drivers for specific local bus peripherals.

config FSL_GTM
	bool
	depends on PPC_83xx || QUICC_ENGINE || CPM2
	help
	  Freescale General-purpose Timers support

# Yes MCA RS/6000s exist but Linux-PPC does not currently support any
config MCA
	bool

# Platforms that what PCI turned unconditionally just do select PCI
# in their config node.  Platforms that want to choose at config
# time should select PPC_PCI_CHOICE
config PPC_PCI_CHOICE
	bool

config PCI
	bool "PCI support" if PPC_PCI_CHOICE
	default y if !40x && !CPM2 && !8xx && !PPC_83xx \
		&& !PPC_85xx && !PPC_86xx && !GAMECUBE_COMMON
	default PCI_QSPAN if !4xx && !CPM2 && 8xx
	select GENERIC_PCI_IOMAP
	help
	  Find out whether your system includes a PCI bus. PCI is the name of
	  a bus system, i.e. the way the CPU talks to the other stuff inside
	  your box.  If you say Y here, the kernel will include drivers and
	  infrastructure code to support PCI bus devices.

config PCI_DOMAINS
	def_bool PCI

config PCI_SYSCALL
	def_bool PCI

config PCI_QSPAN
	bool "QSpan PCI"
	depends on !4xx && !CPM2 && 8xx
	select PPC_I8259
	help
	  Say Y here if you have a system based on a Motorola 8xx-series
	  embedded processor with a QSPAN PCI interface, otherwise say N.

config PCI_8260
	bool
	depends on PCI && 8260
	select PPC_INDIRECT_PCI
	default y

source "drivers/pci/Kconfig"

source "drivers/pcmcia/Kconfig"

config HAS_RAPIDIO
	bool
	default n

config RAPIDIO
	tristate "RapidIO support"
	depends on HAS_RAPIDIO || PCI
	help
	  If you say Y here, the kernel will include drivers and
	  infrastructure code to support RapidIO interconnect devices.

config FSL_RIO
	bool "Freescale Embedded SRIO Controller support"
	depends on RAPIDIO = y && HAS_RAPIDIO
	default "n"
	---help---
	  Include support for RapidIO controller on Freescale embedded
	  processors (MPC8548, MPC8641, etc).

source "drivers/rapidio/Kconfig"

endmenu

config NONSTATIC_KERNEL
	bool
	default n

menu "Advanced setup"
	depends on PPC32

config ADVANCED_OPTIONS
	bool "Prompt for advanced kernel configuration options"
	help
	  This option will enable prompting for a variety of advanced kernel
	  configuration options.  These options can cause the kernel to not
	  work if they are set incorrectly, but can be used to optimize certain
	  aspects of kernel memory management.

	  Unless you know what you are doing, say N here.

comment "Default settings for advanced configuration options are used"
	depends on !ADVANCED_OPTIONS

config LOWMEM_SIZE_BOOL
	bool "Set maximum low memory"
	depends on ADVANCED_OPTIONS
	help
	  This option allows you to set the maximum amount of memory which
	  will be used as "low memory", that is, memory which the kernel can
	  access directly, without having to set up a kernel virtual mapping.
	  This can be useful in optimizing the layout of kernel virtual
	  memory.

	  Say N here unless you know what you are doing.

config LOWMEM_SIZE
	hex "Maximum low memory size (in bytes)" if LOWMEM_SIZE_BOOL
	default "0x30000000"

config LOWMEM_CAM_NUM_BOOL
	bool "Set number of CAMs to use to map low memory"
	depends on ADVANCED_OPTIONS && FSL_BOOKE
	help
	  This option allows you to set the maximum number of CAM slots that
	  will be used to map low memory.  There are a limited number of slots
	  available and even more limited number that will fit in the L1 MMU.
	  However, using more entries will allow mapping more low memory.  This
	  can be useful in optimizing the layout of kernel virtual memory.

	  Say N here unless you know what you are doing.

config LOWMEM_CAM_NUM
	depends on FSL_BOOKE
	int "Number of CAMs to use to map low memory" if LOWMEM_CAM_NUM_BOOL
	default 3

config DYNAMIC_MEMSTART
	bool "Enable page aligned dynamic load address for kernel"
	depends on ADVANCED_OPTIONS && FLATMEM && (FSL_BOOKE || 44x)
	select NONSTATIC_KERNEL
	help
	  This option enables the kernel to be loaded at any page aligned
	  physical address. The kernel creates a mapping from KERNELBASE to 
	  the address where the kernel is loaded. The page size here implies
	  the TLB page size of the mapping for kernel on the particular platform.
	  Please refer to the init code for finding the TLB page size.

	  DYNAMIC_MEMSTART is an easy way of implementing pseudo-RELOCATABLE
	  kernel image, where the only restriction is the page aligned kernel
	  load address. When this option is enabled, the compile time physical 
	  address CONFIG_PHYSICAL_START is ignored.

	  This option is overridden by CONFIG_RELOCATABLE

config PAGE_OFFSET_BOOL
	bool "Set custom page offset address"
	depends on ADVANCED_OPTIONS
	help
	  This option allows you to set the kernel virtual address at which
	  the kernel will map low memory.  This can be useful in optimizing
	  the virtual memory layout of the system.

	  Say N here unless you know what you are doing.

config PAGE_OFFSET
	hex "Virtual address of memory base" if PAGE_OFFSET_BOOL
	default "0xc0000000"

config KERNEL_START_BOOL
	bool "Set custom kernel base address"
	depends on ADVANCED_OPTIONS
	help
	  This option allows you to set the kernel virtual address at which
	  the kernel will be loaded.  Normally this should match PAGE_OFFSET
	  however there are times (like kdump) that one might not want them
	  to be the same.

	  Say N here unless you know what you are doing.

config KERNEL_START
	hex "Virtual address of kernel base" if KERNEL_START_BOOL
	default PAGE_OFFSET if PAGE_OFFSET_BOOL
	default "0xc2000000" if CRASH_DUMP && !NONSTATIC_KERNEL
	default "0xc0000000"

config PHYSICAL_START_BOOL
	bool "Set physical address where the kernel is loaded"
	depends on ADVANCED_OPTIONS && FLATMEM && FSL_BOOKE
	help
	  This gives the physical address where the kernel is loaded.

	  Say N here unless you know what you are doing.

config PHYSICAL_START
	hex "Physical address where the kernel is loaded" if PHYSICAL_START_BOOL
	default "0x02000000" if PPC_STD_MMU && CRASH_DUMP && !NONSTATIC_KERNEL
	default "0x00000000"

config PHYSICAL_ALIGN
	hex
	default "0x04000000" if FSL_BOOKE
	help
	  This value puts the alignment restrictions on physical address
	  where kernel is loaded and run from. Kernel is compiled for an
	  address which meets above alignment restriction.

config TASK_SIZE_BOOL
	bool "Set custom user task size"
	depends on ADVANCED_OPTIONS
	help
	  This option allows you to set the amount of virtual address space
	  allocated to user tasks.  This can be useful in optimizing the
	  virtual memory layout of the system.

	  Say N here unless you know what you are doing.

config TASK_SIZE
	hex "Size of user task space" if TASK_SIZE_BOOL
	default "0x80000000" if PPC_8xx
	default "0xc0000000"

config CONSISTENT_SIZE_BOOL
	bool "Set custom consistent memory pool size"
	depends on ADVANCED_OPTIONS && NOT_COHERENT_CACHE
	help
	  This option allows you to set the size of the
	  consistent memory pool.  This pool of virtual memory
	  is used to make consistent memory allocations.

config CONSISTENT_SIZE
	hex "Size of consistent memory pool" if CONSISTENT_SIZE_BOOL
	default "0x00200000" if NOT_COHERENT_CACHE

config PIN_TLB
	bool "Pinned Kernel TLBs (860 ONLY)"
	depends on ADVANCED_OPTIONS && 8xx

config PIN_TLB_IMMR
	bool "Pinned TLB for IMMR"
	depends on PIN_TLB
	default y
endmenu

if PPC64
# This value must have zeroes in the bottom 60 bits otherwise lots will break
config PAGE_OFFSET
	hex
	default "0xc000000000000000"
config KERNEL_START
	hex
	default "0xc000000000000000"
config PHYSICAL_START
	hex
	default "0x00000000"
endif

config	ARCH_RANDOM
	def_bool n

source "net/Kconfig"

source "drivers/Kconfig"

source "fs/Kconfig"

source "lib/Kconfig"

source "arch/powerpc/Kconfig.debug"

source "security/Kconfig"

config KEYS_COMPAT
	bool
	depends on COMPAT && KEYS
	default y

source "crypto/Kconfig"

config PPC_LIB_RHEAP
	bool

source "arch/powerpc/kvm/Kconfig"

source "kernel/livepatch/Kconfig"<|MERGE_RESOLUTION|>--- conflicted
+++ resolved
@@ -166,11 +166,7 @@
 	select ARCH_HAS_SCALED_CPUTIME if VIRT_CPU_ACCOUNTING_NATIVE
 	select HAVE_ARCH_HARDENED_USERCOPY
 	select HAVE_KERNEL_GZIP
-<<<<<<< HEAD
-=======
-	select HAVE_CC_STACKPROTECTOR
 	select HAVE_CONTEXT_TRACKING if PPC64
->>>>>>> 438e69b5
 
 config GENERIC_CSUM
 	def_bool n
