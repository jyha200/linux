--- conflicted
+++ resolved
@@ -10909,12 +10909,9 @@
 	kvm_set_rflags(vcpu, X86_EFLAGS_FIXED);
 	kvm_rip_write(vcpu, 0xfff0);
 
-<<<<<<< HEAD
-=======
 	vcpu->arch.cr3 = 0;
 	kvm_register_mark_dirty(vcpu, VCPU_EXREG_CR3);
 
->>>>>>> 318a54c0
 	/*
 	 * CR0.CD/NW are set on RESET, preserved on INIT.  Note, some versions
 	 * of Intel's SDM list CD/NW as being set on INIT, but they contradict
